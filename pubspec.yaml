--- conflicted
+++ resolved
@@ -71,10 +71,7 @@
     sdk: flutter
 
   ubuntu_lints: ^0.4.0
-<<<<<<< HEAD
-=======
   custom_lint: ^0.7.0
->>>>>>> 9d1a76a2
   import_order_lint:
     git:
       url: https://github.com/anusii/import-order-lint.git
@@ -91,7 +88,6 @@
   
   # Add analyzer override to resolve version conflicts
   # analyzer: ^6.6.0
-
 
   # TODO 20240710 gjw solid-auth DEPENDS ON intl-0.19.0
   #
