name: healthpod
description: "Secure storage of Health and Medical Records in your Solid Pod."
publish_to: "none"
version: 0.1.1+3

environment:
  sdk: ">=3.2.3 <4.0.0"

# To automatically upgrade package dependencies:
#
# `flutter pub upgrade --major-versions`.
#
# To see which dependencies have newer versions available:
#
# `flutter pub outdated`.

dependencies:
  flutter:
    sdk: flutter
  audioplayers: ^6.2.0
  intl: ^0.20.2
  shared_preferences: ^2.5.2
  timeline_tile: ^2.0.0

  file_picker: ^8.1.7
  flutter_launcher_icons: ^0.14.2
  flutter_markdown: ^0.7.3
  markdown_tooltip: ^0.0.7
  path: ^1.9.0
  rdflib: ^0.2.9
  solidpod:
    git:
      url: https://github.com/atangster/solidpod.git
      ref: dev
  universal_io: ^2.2.2
  window_manager: ^0.4.3
  build_runner: ^2.4.14
  url_launcher: ^6.3.1
  editable: ^2.0.0
  http: ^1.2.2
  fl_chart: ^0.70.2
  path_provider: ^2.1.5
  encrypt: ^5.0.3
  csv: ^6.0.0
  integration_test:
    sdk: flutter
  flutter_inappwebview: ^6.1.5
  test: ^1.25.15
  process_run: ^1.2.2+1
  logger: ^2.5.0
  flutter_riverpod: ^2.4.9
  riverpod: ^2.6.1
  badges: ^3.1.2
  pdf: ^3.11.3
  printing: ^5.14.2
  webdriver: ^3.0.3
  version_widget:
    git:
      url: https://github.com/anusii/version_widget.git
      


dev_dependencies:

  # dart_code_metrics:
  #   git:
  #     url: https://github.com/anusii/dart-code-metrics.git
  #     ref: main

  flutter_test:
    sdk: flutter

  ubuntu_lints: ^0.4.0
  custom_lint: ^0.7.0
  import_order_lint:
    git:
      url: https://github.com/anusii/import-order-lint.git
      ref: main

dependency_overrides:

  # TODO 20240710 gjw dart-code-metrics DEPENDENCY ON pub_updater PROBLEM
  #
  # If Zheyuan can fix his dart-code-metrics fork this can probably be
  # removed.

  file: ^7.0.0 # Use only if necessary
  
  # Add analyzer override to resolve version conflicts
<<<<<<< HEAD
  analyzer: ^6.6.0
=======
  # analyzer: ^6.6.0
>>>>>>> 9d1a76a2

  # TODO 20240710 gjw solid-auth DEPENDS ON intl-0.19.0
  #
  # This may require Anushka's update. We will want to remove this
  # override asap.

  intl: ^0.19.0

# For information on the generic Dart part of this file, see the
# following page: https://dart.dev/tools/pub/pubspec

# The following section is specific to Flutter packages.

flutter:
  uses-material-design: true
  assets:
    - assets/audio/
    - assets/images/

# Define launcher icons for all platforms (except Linux) so icons for
# the apps can be automatically updated.
#
# Run `dart run flutter_launcher_icons`

flutter_launcher_icons:
  image_path: "assets/images/healthpod_icon.png"
  android: true
  min_sdk_android: 21
  ios: true
  remove_alpha_ios: true
  background_color_ios: "#ffffff"
  macos:
    generate: true
  web:
    generate: true
    background_color: "#ffffff"
    theme_color: "#ffffff"
  windows:
    generate: true
    icon_size: 48 # min:48, max:256, default: 48<|MERGE_RESOLUTION|>--- conflicted
+++ resolved
@@ -87,11 +87,7 @@
   file: ^7.0.0 # Use only if necessary
   
   # Add analyzer override to resolve version conflicts
-<<<<<<< HEAD
-  analyzer: ^6.6.0
-=======
   # analyzer: ^6.6.0
->>>>>>> 9d1a76a2
 
   # TODO 20240710 gjw solid-auth DEPENDS ON intl-0.19.0
   #
