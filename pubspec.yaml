name: healthpod
description: "Secure storage of Health and Medical Records in your Solid Pod."
publish_to: "none"
version: 0.1.1+3

environment:
  sdk: ">=3.2.3 <4.0.0"

# To automatically upgrade package dependencies:
#
# `flutter pub upgrade --major-versions`.
#
# To see which dependencies have newer versions available:
#
# `flutter pub outdated`.


dependencies:
  flutter:
    sdk: flutter
  audioplayers: ^6.2.0
  intl: ^0.20.2
  shared_preferences: ^2.5.2
  timeline_tile: ^2.0.0
  file_picker: ^8.1.7
  flutter_launcher_icons: ^0.14.2
  flutter_markdown: ^0.7.3
  markdown_tooltip: ^0.0.7
  path: ^1.9.0
  rdflib: ^0.2.9
  solidpod:
    git:
      url: https://github.com/atangster/solidpod.git
      ref: dev
  universal_io: ^2.2.2
  window_manager: ^0.4.3
  build_runner: ^2.4.14
  url_launcher: ^6.3.1
  editable: ^2.0.0
  http: ^1.2.2
  fl_chart: ^0.70.2
  path_provider: ^2.1.5
  encrypt: ^5.0.3
  csv: ^6.0.0
  integration_test:
    sdk: flutter
  flutter_inappwebview: ^6.1.5
<<<<<<< HEAD
  test: ^1.25.8
  table_calendar: ^3.2.0
=======
  test: ^1.25.15
>>>>>>> 8f5b3c8f
  process_run: ^1.2.2+1
  logger: ^2.5.0
  flutter_riverpod: ^2.4.9
  riverpod: ^2.6.1
  badges: ^3.1.2
  printing: ^5.14.2
  webdriver: ^3.0.3
  version_widget:
    git:
      url: https://github.com/anusii/version_widget.git
  pdf: ^3.11.3


dev_dependencies:

  # dart_code_metrics:
  #   git:
  #     url: https://github.com/anusii/dart-code-metrics.git
  #     ref: main

  flutter_test:
    sdk: flutter

  ubuntu_lints: ^0.4.0
  custom_lint: ^0.7.0
  import_order_lint:
    git:
      url: https://github.com/anusii/import-order-lint.git
      ref: main

dependency_overrides:

  # TODO 20240710 gjw dart-code-metrics DEPENDENCY ON pub_updater PROBLEM
  #
  # If Zheyuan can fix his dart-code-metrics fork this can probably be
  # removed.

  file: ^7.0.0 # Use only if necessary
  
  # Add analyzer override to resolve version conflicts
  # analyzer: ^6.6.0

  # TODO 20240710 gjw solid-auth DEPENDS ON intl-0.19.0
  #
  # This may require Anushka's update. We will want to remove this
  # override asap.

  intl: ^0.19.0

# For information on the generic Dart part of this file, see the
# following page: https://dart.dev/tools/pub/pubspec

# The following section is specific to Flutter packages.

flutter:
  uses-material-design: true
  assets:
    - assets/audio/
    - assets/images/

# Define launcher icons for all platforms (except Linux) so icons for
# the apps can be automatically updated.
#
# Run `dart run flutter_launcher_icons`

flutter_launcher_icons:
  image_path: "assets/images/healthpod_icon.png"
  android: true
  min_sdk_android: 21
  ios: true
  remove_alpha_ios: true
  background_color_ios: "#ffffff"
  macos:
    generate: true
  web:
    generate: true
    background_color: "#ffffff"
    theme_color: "#ffffff"
  windows:
    generate: true
    icon_size: 48 # min:48, max:256, default: 48<|MERGE_RESOLUTION|>--- conflicted
+++ resolved
@@ -45,12 +45,8 @@
   integration_test:
     sdk: flutter
   flutter_inappwebview: ^6.1.5
-<<<<<<< HEAD
-  test: ^1.25.8
+  test: ^1.25.15
   table_calendar: ^3.2.0
-=======
-  test: ^1.25.15
->>>>>>> 8f5b3c8f
   process_run: ^1.2.2+1
   logger: ^2.5.0
   flutter_riverpod: ^2.4.9
