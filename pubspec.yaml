name: healthpod
description: "Secure storage of Health and Medical Records in your Solid Pod."
publish_to: "none"
version: 0.0.7+3

environment:
  sdk: ">=3.2.3 <4.0.0"

# To automatically upgrade package dependencies:
#
# `flutter pub upgrade --major-versions`.
#
# To see which dependencies have newer versions available:
#
# `flutter pub outdated`.

dependencies:
  flutter:
    sdk: flutter

  file_picker: ^8.1.7
  flutter_launcher_icons: ^0.14.2
  flutter_markdown: ^0.7.3
  markdown_tooltip: ^0.0.2
  path: ^1.9.0
  rdflib: ^0.2.9
  solidpod: ^0.6.4
  universal_io: ^2.2.2
  window_manager: ^0.4.3
  build_runner: ^2.4.14
  url_launcher: ^6.3.1
  editable: ^2.0.0
  http: ^1.2.2
<<<<<<< HEAD
  fl_chart: ^0.70.2
  path_provider: ^2.1.5
=======
  encrypt: ^5.0.3
>>>>>>> d98d4b9e


dev_dependencies:

  dart_code_metrics:
    git:
      url: https://github.com/anusii/dart-code-metrics.git
      ref: dev

  flutter_test:
    sdk: flutter

  ubuntu_lints: ^0.4.0

dependency_overrides:
  # TODO 20240710 gjw dart-code-metrics DEPENDENCY ON pub_updater PROBLEM
  #
  # If Zheyuan can fix his dart-code-metrics fork this can probably be
  # removed.

  file: ^7.0.0 # Use only if necessary

  # TODO 20240710 gjw solid-auth DEPENDS ON intl-0.19.0
  #
  # This may require Anushka's update. We will want to remove this
  # override asap.

  intl: ^0.19.0

# For information on the generic Dart part of this file, see the
# following page: https://dart.dev/tools/pub/pubspec

# The following section is specific to Flutter packages.

flutter:
  uses-material-design: true
  assets:
    - assets/images/healthpod_icon.png
    - assets/images/healthpod_image.png
    - assets/images/healthpod_logo.png

# Define launcher icons for all platforms (except Linux) so icons for
# the apps can be automatically updated.
#
# Run `dart run flutter_launcher_icons`

flutter_launcher_icons:
  image_path: "assets/images/healthpod_icon.png"
  android: true
  min_sdk_android: 21
  ios: true
  remove_alpha_ios: true
  background_color_ios: "#ffffff"
  macos:
    generate: true
  web:
    generate: true
    background_color: "#ffffff"
    theme_color: "#ffffff"
  windows:
    generate: true
    icon_size: 48 # min:48, max:256, default: 48<|MERGE_RESOLUTION|>--- conflicted
+++ resolved
@@ -31,13 +31,9 @@
   url_launcher: ^6.3.1
   editable: ^2.0.0
   http: ^1.2.2
-<<<<<<< HEAD
   fl_chart: ^0.70.2
   path_provider: ^2.1.5
-=======
   encrypt: ^5.0.3
->>>>>>> d98d4b9e
-
 
 dev_dependencies:
 
