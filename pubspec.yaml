--- conflicted
+++ resolved
@@ -35,12 +35,9 @@
   fl_chart: ^0.70.2
   path_provider: ^2.1.5
   encrypt: ^5.0.3
-<<<<<<< HEAD
   csv: ^6.0.0
-=======
   integration_test:
     sdk: flutter
->>>>>>> e94043e3
 
 dev_dependencies:
 
