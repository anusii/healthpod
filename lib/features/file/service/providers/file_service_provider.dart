/// File service provider for the file service feature.
///
// Time-stamp: <Friday 2025-02-14 08:40:39 +1100 Graham Williams>
///
/// Copyright (C) 2024-2025, Software Innovation Institute, ANU.
///
/// Licensed under the GNU General Public License, Version 3 (the "License").
///
/// License: https://www.gnu.org/licenses/gpl-3.0.en.html.
//
// This program is free software: you can redistribute it and/or modify it under
// the terms of the GNU General Public License as published by the Free Software
// Foundation, either version 3 of the License, or (at your option) any later
// version.
//
// This program is distributed in the hope that it will be useful, but WITHOUT
// ANY WARRANTY; without even the implied warranty of MERCHANTABILITY or FITNESS
// FOR A PARTICULAR PURPOSE.  See the GNU General Public License for more
// details.
//
// You should have received a copy of the GNU General Public License along with
// this program.  If not, see <https://www.gnu.org/licenses/>.
///
/// Authors: Ashley Tang

library;

import 'dart:convert';
import 'dart:io';

import 'package:flutter/material.dart';

import 'package:file_picker/file_picker.dart';
import 'package:flutter_riverpod/flutter_riverpod.dart';
import 'package:path/path.dart' as path;
import 'package:solidpod/solidpod.dart';

import 'package:healthpod/constants/feature.dart';
import 'package:healthpod/constants/paths.dart';
import 'package:healthpod/features/bp/exporter.dart';
import 'package:healthpod/features/bp/importer.dart';
import 'package:healthpod/features/diary/exporter.dart';
import 'package:healthpod/features/diary/importer.dart';
import 'package:healthpod/features/file/service/models/file_state.dart';
import 'package:healthpod/features/medication/exporter.dart';
import 'package:healthpod/features/medication/importer.dart';
import 'package:healthpod/features/profile/exporter.dart';
import 'package:healthpod/features/profile/importer.dart';
import 'package:healthpod/features/vaccination/exporter.dart';
import 'package:healthpod/features/vaccination/importer.dart';
import 'package:healthpod/providers/profile_provider.dart';
import 'package:healthpod/utils/is_text_file.dart';
import 'package:healthpod/utils/save_decrypted_content.dart';
import 'package:healthpod/utils/show_alert.dart';

/// A provider that manages the business logic for file operations.
///
/// This provider handles all file-related operations including upload, download,
/// and deletion, while maintaining the state of these operations.

class FileServiceNotifier extends StateNotifier<FileState> {
  FileServiceNotifier() : super(FileState());

  // Add callback for browser refresh.

  Function? _refreshCallback;

  // Method to set the refresh callback.

  void setRefreshCallback(Function callback) {
    _refreshCallback = callback;
  }

  // Method to call the refresh callback.

  void refreshBrowser() {
    _refreshCallback?.call();
  }

  /// Updates the current path and notifies listeners.

  void updateCurrentPath(String path) {
    state = state.copyWith(currentPath: path);
  }

  /// Updates import in progress state.

  void updateImportInProgress(bool inProgress) {
    state = state.copyWith(importInProgress: inProgress);
  }

  /// Handles file upload by reading its contents and encrypting it for upload.

  Future<void> handleUpload(BuildContext context) async {
    if (state.uploadFile == null) return;

    try {
      state = state.copyWith(
        uploadInProgress: true,
        uploadDone: false,
      );

      final file = File(state.uploadFile!);
      String fileContent;

      // For text files, we directly read the content.
      // For binary files, we encode them into base64 format.

      if (isTextFile(state.uploadFile!)) {
        fileContent = await file.readAsString();
      } else {
        final bytes = await file.readAsBytes();
        fileContent = base64Encode(bytes);
      }

      // Sanitise file name and append encryption extension.

      String sanitizedFileName = path
          .basename(state.uploadFile!)
          .replaceAll(RegExp(r'[^a-zA-Z0-9._-]'), '_')
          .replaceAll(RegExp(r'\.enc\.ttl$'), '');

      final remoteFileName = '$sanitizedFileName.enc.ttl';
      final cleanFileName = sanitizedFileName;

      // Extract the subdirectory path.

      String? subPath = state.currentPath?.replaceFirst(basePath, '').trim();
      String uploadPath = subPath == null || subPath.isEmpty
          ? remoteFileName
          : '${subPath.startsWith("/") ? subPath.substring(1) : subPath}/$remoteFileName';

      // debugPrint('Upload path: $uploadPath');

      if (!context.mounted) return;

      // Upload file with encryption.

      final result = await writePod(
        uploadPath,
        fileContent,
        context,
        const Text('Upload'),
        encrypted: true,
      );

      state = state.copyWith(
        uploadDone: result == SolidFunctionCallStatus.success,
        uploadInProgress: false,
        remoteFileName: remoteFileName,
        cleanFileName: cleanFileName,
      );

      if (result == SolidFunctionCallStatus.success) {
        // Show success message.

        if (context.mounted) {
          ScaffoldMessenger.of(context).showSnackBar(
            SnackBar(
              content: Text('File uploaded successfully'),
              backgroundColor: Theme.of(context).colorScheme.tertiary,
            ),
          );
          // Call the refresh callback to update the browser.

          _refreshCallback?.call();
        }
      } else if (context.mounted) {
        showAlert(context,
            'Upload failed - please check your connection and permissions.');
      }
    } catch (e) {
      if (context.mounted) {
        showAlert(context, 'Upload error: ${e.toString()}');
        debugPrint('Upload error: $e');
      }
      state = state.copyWith(uploadInProgress: false);
    }
  }

  /// Handles the download and decryption of files from the POD.

  Future<void> handleDownload(BuildContext context) async {
    if (state.remoteFileName == null || state.currentPath == null) return;

    try {
      state = state.copyWith(
        downloadInProgress: true,
        downloadDone: false,
      );

      // Let user choose where to save the file.

      String? outputFile = await FilePicker.platform.saveFile(
        dialogTitle: 'Save file as:',
        fileName: state.cleanFileName ??
            state.remoteFileName?.replaceAll('.enc.ttl', ''),
      );

      if (outputFile == null) {
        state = state.copyWith(downloadInProgress: false);
        return;
      }

      final baseDir = basePath;
      final relativePath = state.currentPath == baseDir
          ? '$baseDir/${state.remoteFileName}'
          : '${state.currentPath}/${state.remoteFileName}';

      // debugPrint('Attempting to download from path: $relativePath');

      if (!context.mounted) return;

      await getKeyFromUserIfRequired(
        context,
        const Text('Please enter your security key to download the file'),
      );

      if (!context.mounted) return;

      final fileContent = await readPod(
        relativePath,
        context,
        const Text('Downloading'),
      );

      if (!context.mounted) return;

      if (fileContent == SolidFunctionCallStatus.fail.toString() ||
          fileContent == SolidFunctionCallStatus.notLoggedIn.toString()) {
        throw Exception(
            'Download failed - please check your connection and permissions');
      }

      await saveDecryptedContent(fileContent, outputFile);

      state = state.copyWith(
        downloadDone: true,
        downloadInProgress: false,
      );

      if (context.mounted) {
        ScaffoldMessenger.of(context).showSnackBar(
          SnackBar(
            content: Text('File downloaded successfully'),
            backgroundColor: Theme.of(context).colorScheme.tertiary,
          ),
        );
      }
    } catch (e) {
      if (context.mounted) {
        showAlert(context, 'Download error: ${e.toString()}');
        debugPrint('Download error: $e');
      }
      state = state.copyWith(downloadInProgress: false);
    }
  }

  /// Updates the selected file for upload.

  void setUploadFile(String? file) {
    state = state.copyWith(uploadFile: file);
  }

  /// Updates the selected file for download.

  void setDownloadFile(String file) {
    state = state.copyWith(downloadFile: file);
  }

  /// Updates the file preview content.

  void setFilePreview(String preview) {
    state = state.copyWith(filePreview: preview);
  }

  /// Updates the remote file name.

  void setRemoteFileName(String fileName) {
    state = state.copyWith(
      remoteFileName: fileName,
      cleanFileName: fileName.replaceAll('.enc.ttl', ''),
    );
  }

  /// Handles file deletion from the POD.

  Future<void> handleDelete(BuildContext context) async {
    if (state.remoteFileName == null || state.currentPath == null) return;

    try {
      state = state.copyWith(
        deleteInProgress: true,
        deleteDone: false,
      );

      final baseDir = basePath;
      final filePath = state.currentPath == baseDir
          ? '$baseDir/${state.remoteFileName}'
          : '${state.currentPath}/${state.remoteFileName}';

      // debugPrint('Attempting to delete file at path: $filePath');

      if (!context.mounted) return;

      // First try to delete the main file.

      bool mainFileDeleted = false;
      try {
        await deleteFile(filePath);
        mainFileDeleted = true;
        // debugPrint('Successfully deleted main file: $filePath');
      } catch (e) {
        debugPrint('Error deleting main file: $e');
        // Only rethrow if it's not a 404 error.

        if (!e.toString().contains('404') &&
            !e.toString().contains('NotFoundHttpError')) {
          rethrow;
        }
      }

      if (!context.mounted) return;

      // If main file deletion succeeded, try to delete the ACL file.

      if (mainFileDeleted) {
        try {
          await deleteFile('$filePath.acl');
          // debugPrint('Successfully deleted ACL file');
        } catch (e) {
          // ACL files are optional and may not exist.

          if (e.toString().contains('404') ||
              e.toString().contains('NotFoundHttpError')) {
            debugPrint('ACL file not found (safe to ignore)');
          } else {
            debugPrint('Error deleting ACL file: ${e.toString()}');
          }
        }

        if (!context.mounted) return;
        state = state.copyWith(deleteDone: true);

        if (context.mounted) {
          ScaffoldMessenger.of(context).showSnackBar(
            SnackBar(
              content: Text('File deleted successfully'),
              backgroundColor: Theme.of(context).colorScheme.tertiary,
            ),
          );

          // Call the refresh callback to update the browser.

          _refreshCallback?.call();
        }
      }
    } catch (e) {
      if (!context.mounted) return;

      state = state.copyWith(deleteDone: false);

      // Provide user-friendly error messages.

      final message = e.toString().contains('404') ||
              e.toString().contains('NotFoundHttpError')
          ? 'File not found or already deleted'
          : 'Delete failed: ${e.toString()}';

      showAlert(context, message);
      debugPrint('Delete error: $e');
    } finally {
      if (context.mounted) {
        state = state.copyWith(deleteInProgress: false);
      }
    }
  }

  /// Toggles the preview visibility.

  void togglePreview() {
    state = state.copyWith(showPreview: !state.showPreview);
  }

<<<<<<< HEAD
  /// Handles the import of BP, Vaccination, or Diary data from CSV format.

  Future<void> handleCsvImport(BuildContext context,
      {bool isVaccination = false, bool isDiary = false}) async {
=======
  /// Handles the import of BP, Vaccination, or Medication data from CSV format.

  Future<void> handleCsvImport(BuildContext context,
      {bool isVaccination = false, bool isMedication = false}) async {
>>>>>>> b0aec75c
    try {
      state = state.copyWith(importInProgress: true);

      final result = await FilePicker.platform.pickFiles(
        type: FileType.custom,
        allowedExtensions: ['csv'],
      );

      if (result != null && result.files.isNotEmpty) {
        final file = result.files.first;
        if (file.path != null) {
          if (!context.mounted) return;

          bool success;
<<<<<<< HEAD
=======
          final Feature feature;

>>>>>>> b0aec75c
          if (isVaccination) {
            feature = Feature.vaccination;
            success = await VaccinationImporter.importCsv(
              file.path!,
              state.currentPath ?? basePath,
              context,
            );
<<<<<<< HEAD
          } else if (isDiary) {
            success = await DiaryImporter.importCsv(
=======
          } else if (isMedication) {
            feature = Feature.medication;
            success = await MedicationImporter.importCsv(
>>>>>>> b0aec75c
              file.path!,
              state.currentPath ?? basePath,
              context,
            );
          } else {
            feature = Feature.bloodPressure;
            success = await BPImporter.importCsv(
              file.path!,
              state.currentPath ?? basePath,
              context,
            );
          }

          if (context.mounted) {
            final feature = isVaccination
                ? Feature.vaccination
                : isDiary
                    ? Feature.diary
                    : Feature.bloodPressure;
            if (success) {
              ScaffoldMessenger.of(context).showSnackBar(
                SnackBar(
                  content:
                      Text('${feature.displayName} data imported successfully'),
                  backgroundColor: Theme.of(context).colorScheme.tertiary,
                ),
              );
            } else {
              showAlert(
                  context, 'Failed to import ${feature.displayName} data');
            }
          }
        }
      }
    } catch (e) {
      if (context.mounted) {
        final feature = isVaccination
            ? Feature.vaccination
<<<<<<< HEAD
            : isDiary
                ? Feature.diary
                : Feature.bloodPressure;
=======
            : (isMedication ? Feature.medication : Feature.bloodPressure);
>>>>>>> b0aec75c
        showAlert(context,
            'Failed to import ${feature.displayName} data: ${e.toString()}');
      }
    } finally {
      if (context.mounted) {
        state = state.copyWith(importInProgress: false);
      }
    }
  }

<<<<<<< HEAD
  /// Handles the export of BP, Vaccination, or Diary data to CSV format.

  Future<void> handleCsvExport(BuildContext context,
      {bool isVaccination = false, bool isDiary = false}) async {
=======
  /// Handles the export of BP, Vaccination, or Medication data to CSV format.

  Future<void> handleCsvExport(BuildContext context,
      {bool isVaccination = false, bool isMedication = false}) async {
>>>>>>> b0aec75c
    try {
      state = state.copyWith(exportInProgress: true);

      final feature = isVaccination
          ? Feature.vaccination
<<<<<<< HEAD
          : isDiary
              ? Feature.diary
              : Feature.bloodPressure;
      final fileName =
          '${feature.displayName.toLowerCase().replaceAll(' ', '_')}_data.csv';
=======
          : (isMedication ? Feature.medication : Feature.bloodPressure);

      final fileName = isVaccination
          ? 'vaccination_data.csv'
          : (isMedication ? 'medication_data.csv' : 'blood_pressure_data.csv');
>>>>>>> b0aec75c

      final String? outputFile = await FilePicker.platform.saveFile(
        dialogTitle: 'Save ${feature.displayName} data as CSV:',
        fileName: fileName,
      );

      if (outputFile != null) {
        if (!context.mounted) return;

        bool success;

        if (isVaccination) {
          success = await VaccinationExporter.exportCsv(
            outputFile,
            state.currentPath ?? basePath,
            context,
          );
<<<<<<< HEAD
        } else if (isDiary) {
          success = await DiaryExporter.exportCsv(
=======
        } else if (isMedication) {
          success = await MedicationExporter.exportCsv(
>>>>>>> b0aec75c
            outputFile,
            state.currentPath ?? basePath,
            context,
          );
        } else {
          success = await BPExporter.exportCsv(
            outputFile,
            state.currentPath ?? basePath,
            context,
          );
        }

        if (context.mounted) {
          if (success) {
            ScaffoldMessenger.of(context).showSnackBar(
              SnackBar(
                content:
                    Text('${feature.displayName} data exported successfully'),
                backgroundColor: Theme.of(context).colorScheme.tertiary,
              ),
            );
          } else {
            showAlert(context, 'Failed to export ${feature.displayName} data');
          }
        }
      }
    } catch (e) {
      if (context.mounted) {
        final feature = isVaccination
            ? Feature.vaccination
<<<<<<< HEAD
            : isDiary
                ? Feature.diary
                : Feature.bloodPressure;
=======
            : (isMedication ? Feature.medication : Feature.bloodPressure);
>>>>>>> b0aec75c
        showAlert(context,
            'Failed to export ${feature.displayName} data: ${e.toString()}');
      }
    } finally {
      if (context.mounted) {
        state = state.copyWith(exportInProgress: false);
      }
    }
  }

  /// Handles the import of profile data from JSON format.

  Future<void> handleProfileImport(BuildContext context,
      {required WidgetRef ref}) async {
    try {
      state = state.copyWith(importInProgress: true);

      final result = await FilePicker.platform.pickFiles(
        type: FileType.custom,
        allowedExtensions: ['json'],
      );

      if (result != null && result.files.isNotEmpty) {
        final file = result.files.first;
        if (file.path != null) {
          if (!context.mounted) return;

          await ProfileImporter.importJson(
            file.path!,
            'profile',
            context,
            onSuccess: () {
              if (!context.mounted) return;

              // Show success message first
              ScaffoldMessenger.of(context).showSnackBar(
                SnackBar(
                  content: Text('Profile data imported successfully'),
                  backgroundColor: Theme.of(context).colorScheme.tertiary,
                ),
              );

              // Use microtask to ensure UI operations complete first.

              Future.microtask(() {
                if (!context.mounted) return;
                // Refresh profile data after successful import.

                ref.read(profileProvider.notifier).refreshProfileData(context);

                // Refresh file browser.

                refreshBrowser();
              });
            },
          );
        }
      }
    } catch (e) {
      if (context.mounted) {
        showAlert(context, 'Failed to import profile data: ${e.toString()}');
      }
    } finally {
      if (context.mounted) {
        state = state.copyWith(importInProgress: false);
      }
    }
  }

  /// Handles the export of profile data to JSON format.

  Future<void> handleProfileExport(BuildContext context) async {
    try {
      state = state.copyWith(exportInProgress: true);

      final String? outputFile = await FilePicker.platform.saveFile(
        dialogTitle: 'Save Profile data as JSON:',
        fileName: 'profile_export.json',
      );

      if (outputFile != null) {
        if (!context.mounted) return;

        final success = await ProfileExporter.exportJson(
          outputFile,
          state.currentPath ?? 'profile',
          context,
        );

        // Add a newline character at the end of the file if export was successful.

        if (success) {
          final file = File(outputFile);
          if (await file.exists()) {
            final content = await file.readAsString();
            if (!content.endsWith('\n')) {
              await file.writeAsString('$content\n');
            }
          }
        }

        if (context.mounted) {
          if (success) {
            ScaffoldMessenger.of(context).showSnackBar(
              SnackBar(
                content: Text('Profile data exported successfully'),
                backgroundColor: Theme.of(context).colorScheme.tertiary,
              ),
            );
          } else {
            showAlert(context, 'Failed to export profile data');
          }
        }
      }
    } catch (e) {
      if (context.mounted) {
        showAlert(context, 'Failed to export profile data: ${e.toString()}');
      }
    } finally {
      if (context.mounted) {
        state = state.copyWith(exportInProgress: false);
      }
    }
  }
}

/// The provider instance for file service operations.

final fileServiceProvider =
    StateNotifierProvider<FileServiceNotifier, FileState>((ref) {
  return FileServiceNotifier();
});<|MERGE_RESOLUTION|>--- conflicted
+++ resolved
@@ -382,17 +382,12 @@
     state = state.copyWith(showPreview: !state.showPreview);
   }
 
-<<<<<<< HEAD
-  /// Handles the import of BP, Vaccination, or Diary data from CSV format.
+  /// Handles the import of BP, Vaccination, Medication or Diary data from CSV format.
 
   Future<void> handleCsvImport(BuildContext context,
-      {bool isVaccination = false, bool isDiary = false}) async {
-=======
-  /// Handles the import of BP, Vaccination, or Medication data from CSV format.
-
-  Future<void> handleCsvImport(BuildContext context,
-      {bool isVaccination = false, bool isMedication = false}) async {
->>>>>>> b0aec75c
+      {bool isVaccination = false,
+      bool isMedication = false,
+      bool isDiary = false}) async {
     try {
       state = state.copyWith(importInProgress: true);
 
@@ -407,11 +402,8 @@
           if (!context.mounted) return;
 
           bool success;
-<<<<<<< HEAD
-=======
           final Feature feature;
 
->>>>>>> b0aec75c
           if (isVaccination) {
             feature = Feature.vaccination;
             success = await VaccinationImporter.importCsv(
@@ -419,14 +411,15 @@
               state.currentPath ?? basePath,
               context,
             );
-<<<<<<< HEAD
           } else if (isDiary) {
             success = await DiaryImporter.importCsv(
-=======
+              file.path!,
+              state.currentPath ?? basePath,
+              context,
+            );
           } else if (isMedication) {
             feature = Feature.medication;
             success = await MedicationImporter.importCsv(
->>>>>>> b0aec75c
               file.path!,
               state.currentPath ?? basePath,
               context,
@@ -465,13 +458,11 @@
       if (context.mounted) {
         final feature = isVaccination
             ? Feature.vaccination
-<<<<<<< HEAD
-            : isDiary
-                ? Feature.diary
-                : Feature.bloodPressure;
-=======
-            : (isMedication ? Feature.medication : Feature.bloodPressure);
->>>>>>> b0aec75c
+            : isMedication
+                ? Feature.medication
+                : isDiary
+                    ? Feature.diary
+                    : Feature.bloodPressure;
         showAlert(context,
             'Failed to import ${feature.displayName} data: ${e.toString()}');
       }
@@ -482,35 +473,29 @@
     }
   }
 
-<<<<<<< HEAD
-  /// Handles the export of BP, Vaccination, or Diary data to CSV format.
+  /// Handles the export of BP, Vaccination, Diary or Medication data to CSV format.
 
   Future<void> handleCsvExport(BuildContext context,
-      {bool isVaccination = false, bool isDiary = false}) async {
-=======
-  /// Handles the export of BP, Vaccination, or Medication data to CSV format.
-
-  Future<void> handleCsvExport(BuildContext context,
-      {bool isVaccination = false, bool isMedication = false}) async {
->>>>>>> b0aec75c
+      {bool isVaccination = false,
+      bool isDiary = false,
+      bool isMedication = false}) async {
     try {
       state = state.copyWith(exportInProgress: true);
 
-      final feature = isVaccination
+      // 1) pick  feature based on all the flags.
+
+      final Feature feature = isVaccination
           ? Feature.vaccination
-<<<<<<< HEAD
-          : isDiary
-              ? Feature.diary
-              : Feature.bloodPressure;
-      final fileName =
+          : isMedication
+              ? Feature.medication
+              : isDiary
+                  ? Feature.diary
+                  : Feature.bloodPressure;
+
+      // 2) generate the filename from its displayName.
+
+      final String fileName =
           '${feature.displayName.toLowerCase().replaceAll(' ', '_')}_data.csv';
-=======
-          : (isMedication ? Feature.medication : Feature.bloodPressure);
-
-      final fileName = isVaccination
-          ? 'vaccination_data.csv'
-          : (isMedication ? 'medication_data.csv' : 'blood_pressure_data.csv');
->>>>>>> b0aec75c
 
       final String? outputFile = await FilePicker.platform.saveFile(
         dialogTitle: 'Save ${feature.displayName} data as CSV:',
@@ -528,13 +513,14 @@
             state.currentPath ?? basePath,
             context,
           );
-<<<<<<< HEAD
         } else if (isDiary) {
           success = await DiaryExporter.exportCsv(
-=======
+            outputFile,
+            state.currentPath ?? basePath,
+            context,
+          );
         } else if (isMedication) {
           success = await MedicationExporter.exportCsv(
->>>>>>> b0aec75c
             outputFile,
             state.currentPath ?? basePath,
             context,
@@ -565,13 +551,11 @@
       if (context.mounted) {
         final feature = isVaccination
             ? Feature.vaccination
-<<<<<<< HEAD
-            : isDiary
-                ? Feature.diary
-                : Feature.bloodPressure;
-=======
-            : (isMedication ? Feature.medication : Feature.bloodPressure);
->>>>>>> b0aec75c
+            : isMedication
+                ? Feature.medication
+                : isDiary
+                    ? Feature.diary
+                    : Feature.bloodPressure;
         showAlert(context,
             'Failed to export ${feature.displayName} data: ${e.toString()}');
       }
