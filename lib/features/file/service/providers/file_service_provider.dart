/// File service provider for the file service feature.
///
// Time-stamp: <Friday 2025-02-14 08:40:39 +1100 Graham Williams>
///
/// Copyright (C) 2024-2025, Software Innovation Institute, ANU.
///
/// Licensed under the GNU General Public License, Version 3 (the "License").
///
/// License: https://www.gnu.org/licenses/gpl-3.0.en.html.
//
// This program is free software: you can redistribute it and/or modify it under
// the terms of the GNU General Public License as published by the Free Software
// Foundation, either version 3 of the License, or (at your option) any later
// version.
//
// This program is distributed in the hope that it will be useful, but WITHOUT
// ANY WARRANTY; without even the implied warranty of MERCHANTABILITY or FITNESS
// FOR A PARTICULAR PURPOSE.  See the GNU General Public License for more
// details.
//
// You should have received a copy of the GNU General Public License along with
// this program.  If not, see <https://www.gnu.org/licenses/>.
///
/// Authors: Ashley Tang

library;

import 'dart:convert';
import 'dart:io';

import 'package:flutter/material.dart';

import 'package:file_picker/file_picker.dart';
import 'package:flutter_riverpod/flutter_riverpod.dart';
import 'package:path/path.dart' as path;
import 'package:solidpod/solidpod.dart';

import 'package:healthpod/constants/paths.dart';
import 'package:healthpod/features/bp/exporter.dart';
import 'package:healthpod/features/bp/importer.dart';
import 'package:healthpod/features/file/service/models/file_state.dart';
import 'package:healthpod/features/vaccination/exporter.dart';
import 'package:healthpod/features/vaccination/importer.dart';
import 'package:healthpod/utils/is_text_file.dart';
import 'package:healthpod/utils/save_decrypted_content.dart';
import 'package:healthpod/utils/show_alert.dart';

/// A provider that manages the business logic for file operations.
///
/// This provider handles all file-related operations including upload, download,
/// and deletion, while maintaining the state of these operations.

class FileServiceNotifier extends StateNotifier<FileState> {
  FileServiceNotifier() : super(FileState());

  // Add callback for browser refresh.

  Function? _refreshCallback;

  // Method to set the refresh callback.

  void setRefreshCallback(Function callback) {
    _refreshCallback = callback;
  }

  /// Updates the current path and notifies listeners.

  void updateCurrentPath(String path) {
    state = state.copyWith(currentPath: path);
  }

  /// Handles file upload by reading its contents and encrypting it for upload.

  Future<void> handleUpload(BuildContext context) async {
    if (state.uploadFile == null) return;

    try {
      state = state.copyWith(
        uploadInProgress: true,
        uploadDone: false,
      );

      final file = File(state.uploadFile!);
      String fileContent;

      // For text files, we directly read the content.
      // For binary files, we encode them into base64 format.

      if (isTextFile(state.uploadFile!)) {
        fileContent = await file.readAsString();
      } else {
        final bytes = await file.readAsBytes();
        fileContent = base64Encode(bytes);
      }

      // Sanitise file name and append encryption extension.

      String sanitizedFileName = path
          .basename(state.uploadFile!)
          .replaceAll(RegExp(r'[^a-zA-Z0-9._-]'), '_')
          .replaceAll(RegExp(r'\.enc\.ttl$'), '');

      final remoteFileName = '$sanitizedFileName.enc.ttl';
      final cleanFileName = sanitizedFileName;

      // Extract the subdirectory path.

      String? subPath = state.currentPath?.replaceFirst(basePath, '').trim();
      String uploadPath = subPath == null || subPath.isEmpty
          ? remoteFileName
          : '${subPath.startsWith("/") ? subPath.substring(1) : subPath}/$remoteFileName';

      debugPrint('Upload path: $uploadPath');

      if (!context.mounted) return;

      // Upload file with encryption.

      final result = await writePod(
        uploadPath,
        fileContent,
        context,
        const Text('Upload'),
        encrypted: true,
      );

      state = state.copyWith(
        uploadDone: result == SolidFunctionCallStatus.success,
        uploadInProgress: false,
        remoteFileName: remoteFileName,
        cleanFileName: cleanFileName,
      );

      if (result == SolidFunctionCallStatus.success) {
        // Show success message.

        if (context.mounted) {
          ScaffoldMessenger.of(context).showSnackBar(
            const SnackBar(
              content: Text('File uploaded successfully'),
              backgroundColor: Colors.green,
            ),
          );
          // Call the refresh callback to update the browser.

          _refreshCallback?.call();
        }
      } else if (context.mounted) {
        showAlert(context,
            'Upload failed - please check your connection and permissions.');
      }
    } catch (e) {
      if (context.mounted) {
        showAlert(context, 'Upload error: ${e.toString()}');
        debugPrint('Upload error: $e');
      }
      state = state.copyWith(uploadInProgress: false);
    }
  }

  /// Handles the download and decryption of files from the POD.

  Future<void> handleDownload(BuildContext context) async {
    if (state.remoteFileName == null || state.currentPath == null) return;

    try {
      state = state.copyWith(
        downloadInProgress: true,
        downloadDone: false,
      );

      // Let user choose where to save the file.

      String? outputFile = await FilePicker.platform.saveFile(
        dialogTitle: 'Save file as:',
        fileName: state.cleanFileName ??
            state.remoteFileName?.replaceAll('.enc.ttl', ''),
      );

      if (outputFile == null) {
        state = state.copyWith(downloadInProgress: false);
        return;
      }

      final baseDir = basePath;
      final relativePath = state.currentPath == baseDir
          ? '$baseDir/${state.remoteFileName}'
          : '${state.currentPath}/${state.remoteFileName}';

      debugPrint('Attempting to download from path: $relativePath');

      if (!context.mounted) return;

      await getKeyFromUserIfRequired(
        context,
        const Text('Please enter your security key to download the file'),
      );

      if (!context.mounted) return;

      final fileContent = await readPod(
        relativePath,
        context,
        const Text('Downloading'),
      );

      if (!context.mounted) return;

      if (fileContent == SolidFunctionCallStatus.fail ||
          fileContent == SolidFunctionCallStatus.notLoggedIn) {
        throw Exception(
            'Download failed - please check your connection and permissions');
      }

      await saveDecryptedContent(fileContent, outputFile);

      state = state.copyWith(
        downloadDone: true,
        downloadInProgress: false,
      );

      if (context.mounted) {
        ScaffoldMessenger.of(context).showSnackBar(
          const SnackBar(
            content: Text('File downloaded successfully'),
            backgroundColor: Colors.green,
          ),
        );
      }
    } catch (e) {
      if (context.mounted) {
        showAlert(context, 'Download error: ${e.toString()}');
        debugPrint('Download error: $e');
      }
      state = state.copyWith(downloadInProgress: false);
    }
  }

  /// Updates the selected file for upload.

  void setUploadFile(String? file) {
    state = state.copyWith(uploadFile: file);
  }

  /// Updates the selected file for download.

  void setDownloadFile(String file) {
    state = state.copyWith(downloadFile: file);
  }

  /// Updates the file preview content.

  void setFilePreview(String preview) {
    state = state.copyWith(filePreview: preview);
  }

  /// Updates the remote file name.

  void setRemoteFileName(String fileName) {
    state = state.copyWith(
      remoteFileName: fileName,
      cleanFileName: fileName.replaceAll('.enc.ttl', ''),
    );
  }

  /// Handles file deletion from the POD.

  Future<void> handleDelete(BuildContext context) async {
    if (state.remoteFileName == null || state.currentPath == null) return;

    try {
      state = state.copyWith(
        deleteInProgress: true,
        deleteDone: false,
      );

      final baseDir = basePath;
      final filePath = state.currentPath == baseDir
          ? '$baseDir/${state.remoteFileName}'
          : '${state.currentPath}/${state.remoteFileName}';

      debugPrint('Attempting to delete file at path: $filePath');

      if (!context.mounted) return;

      // First try to delete the main file.

      bool mainFileDeleted = false;
      try {
        await deleteFile(filePath);
        mainFileDeleted = true;
        debugPrint('Successfully deleted main file: $filePath');
      } catch (e) {
        debugPrint('Error deleting main file: $e');
        // Only rethrow if it's not a 404 error.

        if (!e.toString().contains('404') &&
            !e.toString().contains('NotFoundHttpError')) {
          rethrow;
        }
      }

      if (!context.mounted) return;

      // If main file deletion succeeded, try to delete the ACL file.

      if (mainFileDeleted) {
        try {
          await deleteFile('$filePath.acl');
          debugPrint('Successfully deleted ACL file');
        } catch (e) {
          // ACL files are optional and may not exist.

          if (e.toString().contains('404') ||
              e.toString().contains('NotFoundHttpError')) {
            debugPrint('ACL file not found (safe to ignore)');
          } else {
            debugPrint('Error deleting ACL file: ${e.toString()}');
          }
        }

        if (!context.mounted) return;
        state = state.copyWith(deleteDone: true);

        if (context.mounted) {
          ScaffoldMessenger.of(context).showSnackBar(
            const SnackBar(
              content: Text('File deleted successfully'),
              backgroundColor: Colors.green,
            ),
          );

          // Call the refresh callback to update the browser.

          _refreshCallback?.call();
        }
      }
    } catch (e) {
      if (!context.mounted) return;

      state = state.copyWith(deleteDone: false);

      // Provide user-friendly error messages.

      final message = e.toString().contains('404') ||
              e.toString().contains('NotFoundHttpError')
          ? 'File not found or already deleted'
          : 'Delete failed: ${e.toString()}';

      showAlert(context, message);
      debugPrint('Delete error: $e');
    } finally {
      if (context.mounted) {
        state = state.copyWith(deleteInProgress: false);
      }
    }
  }

  /// Toggles the preview visibility.

  void togglePreview() {
    state = state.copyWith(showPreview: !state.showPreview);
  }

  /// Handles the import of BP or Vaccination data from CSV format.

  Future<void> handleCsvImport(BuildContext context,
      {bool isVaccination = false}) async {
    try {
      state = state.copyWith(importInProgress: true);

      final result = await FilePicker.platform.pickFiles(
        type: FileType.custom,
        allowedExtensions: ['csv'],
      );

      if (result != null && result.files.isNotEmpty) {
        final file = result.files.first;
        if (file.path != null) {
          if (!context.mounted) return;

<<<<<<< HEAD
          bool success;
          String dataType;

          if (isVaccination) {
            // Use VaccinationImporter for vaccination data.

            success = await VaccinationImporter.importCsv(
              file.path!,
              state.currentPath ?? 'healthpod/data',
              context,
            );
            dataType = 'Vaccination';
          } else {
            // Use BPImporter for blood pressure data.

            success = await BPImporter.importCsv(
              file.path!,
              state.currentPath ?? 'healthpod/data',
              context,
            );
            dataType = 'Blood pressure';
          }
=======
          final success = await BPImporter.importFromCsv(
            file.path!,
            state.currentPath ?? basePath,
            context,
          );
>>>>>>> e58b4df9

          if (context.mounted) {
            if (success) {
              ScaffoldMessenger.of(context).showSnackBar(
                SnackBar(
                  content: Text(
                      '$dataType data imported and converted successfully'),
                  backgroundColor: Colors.green,
                ),
              );
            }
          }
        }
      }
    } catch (e) {
      if (context.mounted) {
        final dataType = isVaccination ? 'Vaccination' : 'Blood pressure';
        showAlert(context, 'Failed to import $dataType data: ${e.toString()}');
      }
    } finally {
      if (context.mounted) {
        state = state.copyWith(importInProgress: false);
      }
    }
  }

  /// Handles the export of BP or Vaccination data to CSV format.

  Future<void> handleCsvExport(BuildContext context,
      {bool isVaccination = false}) async {
    try {
      state = state.copyWith(exportInProgress: true);

      final dataType = isVaccination ? 'Vaccination' : 'Blood pressure';
      final fileName =
          isVaccination ? 'vaccination_data.csv' : 'blood_pressure_data.csv';

      final String? outputFile = await FilePicker.platform.saveFile(
        dialogTitle: 'Save $dataType data as CSV:',
        fileName: fileName,
      );

      if (outputFile != null) {
        if (!context.mounted) return;

<<<<<<< HEAD
        bool success;

        if (isVaccination) {
          // Use VaccinationExporter for vaccination data.

          success = await VaccinationExporter.exportCsv(
            outputFile,
            state.currentPath ?? 'healthpod/data',
            context,
          );
        } else {
          // Use BPExporter for blood pressure data.

          success = await BPExporter.exportCsv(
            outputFile,
            state.currentPath ?? 'healthpod/data',
            context,
          );
        }
=======
        final success = await BPExporter.exportToCsv(
          outputFile,
          state.currentPath ?? basePath,
          context,
        );
>>>>>>> e58b4df9

        if (context.mounted) {
          if (success) {
            ScaffoldMessenger.of(context).showSnackBar(
              SnackBar(
                content: Text('$dataType data exported successfully'),
                backgroundColor: Colors.green,
              ),
            );
          } else {
            showAlert(context, 'Failed to export $dataType data');
          }
        }
      }
    } catch (e) {
      if (context.mounted) {
        final dataType = isVaccination ? 'Vaccination' : 'Blood pressure';
        showAlert(context, 'Failed to export $dataType data: ${e.toString()}');
      }
    } finally {
      if (context.mounted) {
        state = state.copyWith(exportInProgress: false);
      }
    }
  }
}

/// The provider instance for file service operations.

final fileServiceProvider =
    StateNotifierProvider<FileServiceNotifier, FileState>((ref) {
  return FileServiceNotifier();
});<|MERGE_RESOLUTION|>--- conflicted
+++ resolved
@@ -379,7 +379,6 @@
         if (file.path != null) {
           if (!context.mounted) return;
 
-<<<<<<< HEAD
           bool success;
           String dataType;
 
@@ -402,13 +401,6 @@
             );
             dataType = 'Blood pressure';
           }
-=======
-          final success = await BPImporter.importFromCsv(
-            file.path!,
-            state.currentPath ?? basePath,
-            context,
-          );
->>>>>>> e58b4df9
 
           if (context.mounted) {
             if (success) {
@@ -454,7 +446,6 @@
       if (outputFile != null) {
         if (!context.mounted) return;
 
-<<<<<<< HEAD
         bool success;
 
         if (isVaccination) {
@@ -474,13 +465,6 @@
             context,
           );
         }
-=======
-        final success = await BPExporter.exportToCsv(
-          outputFile,
-          state.currentPath ?? basePath,
-          context,
-        );
->>>>>>> e58b4df9
 
         if (context.mounted) {
           if (success) {
