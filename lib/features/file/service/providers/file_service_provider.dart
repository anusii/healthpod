--- conflicted
+++ resolved
@@ -410,15 +410,6 @@
               state.currentPath ?? basePath,
               context,
             );
-<<<<<<< HEAD
-          } else if (isDiary) {
-            feature = Feature.diary;
-            success = await DiaryImporter.importCsv(
-              file.path!,
-              state.currentPath ?? basePath,
-              context,
-            );
-=======
 
             // Use the feature in success message.
 
@@ -431,7 +422,13 @@
                 ),
               );
             }
->>>>>>> 89043ac4
+          } else if (isDiary) {
+            // feature = Feature.diary;
+            success = await DiaryImporter.importCsv(
+              file.path!,
+              state.currentPath ?? basePath,
+              context,
+            );
           } else if (isMedication) {
             success = await MedicationImporter.importCsv(
               file.path!,
@@ -456,15 +453,10 @@
               state.currentPath ?? basePath,
               context,
             );
-
-<<<<<<< HEAD
+          }
+
           if (context.mounted) {
             if (success) {
-=======
-            // Use the feature in success message.
-
-            if (context.mounted && success) {
->>>>>>> 89043ac4
               ScaffoldMessenger.of(context).showSnackBar(
                 SnackBar(
                   content: Text(
