--- conflicted
+++ resolved
@@ -469,7 +469,6 @@
               // Refresh the file browser after successful import
               _refreshCallback?.call();
             }
-<<<<<<< HEAD
           } else if (isBloodPressure) {
             // Handle web vs native file reading.
 
@@ -504,20 +503,6 @@
                   ),
                 ),
               ),
-=======
-          } else //if (isBloodPressure)
-          //
-          // 20250808 gjw Remove the isBloodPressure test for now as it is
-          // always false as best I can tell. Need to understand the logi of the
-          // code here to fix it. This cause blood pressure CSV import to be
-          // failing.
-          //
-          {
-            success = await BPImporter.importCsv(
-              file.path!,
-              state.currentPath ?? basePath,
-              context,
->>>>>>> ae478dcb
             );
 
             try {
