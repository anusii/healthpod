--- conflicted
+++ resolved
@@ -613,16 +613,12 @@
         state.currentPath?.contains('blood_pressure') ?? false;
     final isInVaccinationDirectory =
         state.currentPath?.contains('vaccination') ?? false;
-<<<<<<< HEAD
     final isInDiaryDirectory = state.currentPath?.contains('diary') ?? false;
+    final isInProfileDirectory =
+        state.currentPath?.contains('profile') ?? false;
     final showCsvButtons =
         isInBpDirectory || isInVaccinationDirectory || isInDiaryDirectory;
-=======
-    final isInProfileDirectory =
-        state.currentPath?.contains('profile') ?? false;
-    final showCsvButtons = isInBpDirectory || isInVaccinationDirectory;
     final showProfileImportButton = isInProfileDirectory;
->>>>>>> ac05086a
 
     return Column(
       crossAxisAlignment: CrossAxisAlignment.stretch,
@@ -734,9 +730,6 @@
               ),
             ),
 
-<<<<<<< HEAD
-            // Show CSV import/export buttons in BP, Vaccination, or Diary directory.
-=======
             // Show Profile Import button in Profile directory
             if (showProfileImportButton) ...[
               const SizedBox(width: 8),
@@ -785,8 +778,7 @@
               ),
             ],
 
-            // Show CSV import/export buttons in BP or Vaccination directory.
->>>>>>> ac05086a
+            // Show CSV import/export buttons in BP, Vaccination, or Diary directory.
 
             if (showCsvButtons) ...[
               const SizedBox(width: 8),
@@ -802,13 +794,6 @@
 
                   - Please ensure the CSV follows the required format.
 
-<<<<<<< HEAD
-                  - The data will be processed and added to your health records
-                  
-                  - For vaccination/blood pressure/diary data, ensure the CSV follows the required format
-                  
-=======
->>>>>>> ac05086a
 
                   ''',
                   child: ElevatedButton.icon(
@@ -844,12 +829,8 @@
                   **Export CSV:** Tap here to export your health data to a CSV
                   file:
 
-<<<<<<< HEAD
                   This button allows you to export your health data to a CSV file:
                   - Export your vaccination, blood pressure, or diary records
-=======
-                  - Export your vaccination or blood pressure records
->>>>>>> ac05086a
 
                   - The data will be saved in a standard CSV format
 
