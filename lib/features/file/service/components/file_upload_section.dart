--- conflicted
+++ resolved
@@ -1,5 +1,6 @@
 /// File upload section component for the file service feature.
 ///
+// Time-stamp: <Thursday 2025-04-17 10:02:42 +1000 Graham Williams>
 // Time-stamp: <Thursday 2025-04-17 10:02:42 +1000 Graham Williams>
 ///
 /// Copyright (C) 2024-2025, Software Innovation Institute, ANU.
@@ -37,6 +38,8 @@
 import 'package:syncfusion_flutter_pdf/pdf.dart';
 
 import 'package:healthpod/features/file/service/providers/file_service_provider.dart';
+import 'package:healthpod/features/profile/importer.dart';
+import 'package:healthpod/providers/profile_provider.dart';
 import 'package:healthpod/features/profile/importer.dart';
 import 'package:healthpod/providers/profile_provider.dart';
 import 'package:healthpod/utils/is_text_file.dart';
@@ -131,7 +134,9 @@
                   icon: MarkdownTooltip(
                     message: '''
 
+
                     **Close Preview:** Tap here to close the file preview panel.
+
 
                     ''',
                     child: const Icon(Icons.close, size: 20),
@@ -241,9 +246,93 @@
     }
   }
 
+  /// Handle profile JSON import.
+
+  Future<void> handleProfileImport() async {
+    try {
+      // Show loading indicator.
+
+      setState(() {
+        ref.read(fileServiceProvider.notifier).updateImportInProgress(true);
+      });
+
+      // Open file picker for JSON files.
+
+      final result = await FilePicker.platform.pickFiles(
+        type: FileType.custom,
+        allowedExtensions: ['json'],
+      );
+
+      if (result != null && result.files.isNotEmpty) {
+        final file = result.files.first;
+        if (file.path != null) {
+          // Show preview.
+
+          if (!mounted) return;
+          await handlePreview(file.path!);
+
+          // Import profile data.
+
+          if (!mounted) return;
+          await ProfileImporter.importJson(
+            file.path!,
+            'profile',
+            context,
+            onSuccess: () {
+              // Only refresh if still mounted.
+
+              if (!mounted) return;
+
+              // Show success message first before any navigation or refresh.
+
+              ScaffoldMessenger.of(context).showSnackBar(
+                SnackBar(
+                  content: const Text('Profile data imported successfully'),
+                  backgroundColor: Theme.of(context).colorScheme.tertiary,
+                ),
+              );
+
+              // Wrap in a microtask to ensure UI operations complete first.
+
+              Future.microtask(() {
+                if (!mounted) return;
+
+                // Refresh profile data after import.
+
+                ref.read(profileProvider.notifier).refreshProfileData(context);
+
+                // Refresh file browser.
+
+                ref.read(fileServiceProvider.notifier).refreshBrowser();
+              });
+            },
+          );
+
+          // No need for additional success message as it's handled in onSuccess.
+        }
+      }
+    } catch (e) {
+      if (mounted) {
+        ScaffoldMessenger.of(context).showSnackBar(
+          SnackBar(
+            content: Text('Error importing profile: ${e.toString()}'),
+            backgroundColor: Colors.red,
+          ),
+        );
+      }
+    } finally {
+      if (mounted) {
+        setState(() {
+          ref.read(fileServiceProvider.notifier).updateImportInProgress(false);
+        });
+      }
+    }
+  }
+
   Future<void> convertPDFToJsonUpload(File file) async {
     try {
       // Show loading dialog while processing.
+
 
       if (!mounted) return;
       showDialog(
@@ -256,11 +345,13 @@
 
       // Read PDF file.
 
+
       final bytes = await file.readAsBytes();
       if (!mounted) return;
       final PdfDocument pdf = PdfDocument(inputBytes: bytes);
 
       // Extract text from all pages.
+
 
       String text = '';
       for (var i = 0; i < pdf.pages.count; i++) {
@@ -269,9 +360,11 @@
 
       // Structure the data to match kt_pathology.json format.
 
+
       final List<String> lines = text.split('\n');
 
       // Close loading dialog.
+
 
       if (!mounted) return;
       Navigator.pop(context);
@@ -507,7 +600,10 @@
         state.currentPath?.contains('vaccination') ?? false;
     final isInProfileDirectory =
         state.currentPath?.contains('profile') ?? false;
+    final isInProfileDirectory =
+        state.currentPath?.contains('profile') ?? false;
     final showCsvButtons = isInBpDirectory || isInVaccinationDirectory;
+    final showProfileImportButton = isInProfileDirectory;
     final showProfileImportButton = isInProfileDirectory;
 
     return Column(
@@ -578,6 +674,7 @@
                 message: '''
 
                 **Upload**: Tap here to upload a file to your Solid Health Pod.
+
 
                 ''',
                 child: ElevatedButton.icon(
@@ -644,14 +741,92 @@
               ),
             ],
 
+            // Show Profile Import button in Profile directory
+            if (showProfileImportButton) ...[
+              const SizedBox(width: 8),
+              Expanded(
+                child: ElevatedButton.icon(
+                  onPressed: state.importInProgress
+                      ? null
+                      : () => handleProfileImport(),
+                  icon: const Icon(Icons.person),
+                  label: const Text('Import Profile'),
+                  style: ElevatedButton.styleFrom(
+                    padding: const EdgeInsets.symmetric(vertical: 16),
+                    backgroundColor:
+                        Theme.of(context).colorScheme.secondaryContainer,
+                    foregroundColor:
+                        Theme.of(context).colorScheme.onSecondaryContainer,
+                    shape: RoundedRectangleBorder(
+                      borderRadius: BorderRadius.circular(8),
+                    ),
+                  ),
+                ),
+              ),
+              const SizedBox(width: 8),
+              // Export Profile button.
+
+              Expanded(
+                child: ElevatedButton.icon(
+                  onPressed: state.exportInProgress
+                      ? null
+                      : () => ref
+                          .read(fileServiceProvider.notifier)
+                          .handleProfileExport(context),
+                  icon: const Icon(Icons.download),
+                  label: const Text('Export Profile'),
+                  style: ElevatedButton.styleFrom(
+                    padding: const EdgeInsets.symmetric(vertical: 16),
+                    backgroundColor:
+                        Theme.of(context).colorScheme.tertiaryContainer,
+                    foregroundColor:
+                        Theme.of(context).colorScheme.onTertiaryContainer,
+                    shape: RoundedRectangleBorder(
+                      borderRadius: BorderRadius.circular(8),
+                    ),
+                  ),
+                ),
+              ),
+            ],
+
             // Show CSV import/export buttons in BP or Vaccination directory.
 
             if (showCsvButtons) ...[
               const SizedBox(width: 8),
-              // Export Profile button.
-
               Expanded(
-<<<<<<< HEAD
+                child: MarkdownTooltip(
+                  message: '''
+
+                  **Import CSV:** Tap here to import data from a CSV file:
+
+                  - Select a CSV file from your device;
+
+                  - The data will be processed and added to your health records;
+
+                  - Please ensure the CSV follows the required format.
+
+
+                  ''',
+                  child: ElevatedButton.icon(
+                    onPressed: state.importInProgress
+                        ? null
+                        : () => ref
+                            .read(fileServiceProvider.notifier)
+                            .handleCsvImport(
+                              context,
+                              isVaccination: isInVaccinationDirectory,
+                            ),
+                    icon: const Icon(Icons.table_chart),
+                    label: const Text('Import CSV'),
+                    style: ElevatedButton.styleFrom(
+                      padding: const EdgeInsets.symmetric(vertical: 16),
+                      backgroundColor:
+                          Theme.of(context).colorScheme.secondaryContainer,
+                      foregroundColor:
+                          Theme.of(context).colorScheme.onSecondaryContainer,
+                      shape: RoundedRectangleBorder(
+                        borderRadius: BorderRadius.circular(8),
+                      ),
                 child: MarkdownTooltip(
                   message: '''
 
@@ -726,74 +901,6 @@
                       shape: RoundedRectangleBorder(
                         borderRadius: BorderRadius.circular(8),
                       ),
-=======
-                child: ElevatedButton.icon(
-                  onPressed: state.exportInProgress
-                      ? null
-                      : () => ref
-                          .read(fileServiceProvider.notifier)
-                          .handleProfileExport(context),
-                  icon: const Icon(Icons.download),
-                  label: const Text('Export Profile'),
-                  style: ElevatedButton.styleFrom(
-                    padding: const EdgeInsets.symmetric(vertical: 16),
-                    backgroundColor:
-                        Theme.of(context).colorScheme.tertiaryContainer,
-                    foregroundColor:
-                        Theme.of(context).colorScheme.onTertiaryContainer,
-                    shape: RoundedRectangleBorder(
-                      borderRadius: BorderRadius.circular(8),
->>>>>>> 79fb3622
-                    ),
-                  ),
-                ),
-              ),
-            ],
-
-            // Show CSV import/export buttons in BP or Vaccination directory.
-
-            if (showCsvButtons) ...[
-              const SizedBox(width: 8),
-              Expanded(
-                child: MarkdownTooltip(
-                  message: '''
-
-                  **Import CSV:** Tap here to import data from a CSV file:
-
-                  - Select a CSV file from your device;
-
-                  - The data will be processed and added to your health records;
-
-                  - Please ensure the CSV follows the required format.
-
-
-                  ''',
-                  child: ElevatedButton.icon(
-                    onPressed: state.importInProgress
-                        ? null
-                        : () => ref
-                            .read(fileServiceProvider.notifier)
-                            .handleCsvImport(
-                              context,
-                              isVaccination: isInVaccinationDirectory,
-                            ),
-                    icon: const Icon(Icons.table_chart),
-                    label: const Text('Import CSV'),
-                    style: ElevatedButton.styleFrom(
-                      padding: const EdgeInsets.symmetric(vertical: 16),
-                      backgroundColor:
-                          Theme.of(context).colorScheme.secondaryContainer,
-                      foregroundColor:
-                          Theme.of(context).colorScheme.onSecondaryContainer,
-                      shape: RoundedRectangleBorder(
-                        borderRadius: BorderRadius.circular(8),
-                      ),
-                    ),
-                  ),
-                ),
-              ),
-              const SizedBox(width: 8),
-              Expanded(
                 child: MarkdownTooltip(
                   message: '''
 
@@ -837,6 +944,7 @@
           ],
         ),
 
+        const SizedBox(height: 12),
         const SizedBox(height: 12),
         MarkdownTooltip(
           message: '''
