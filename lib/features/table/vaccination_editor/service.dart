/// Vaccination observation service.
//
// Time-stamp: <Thursday 2024-12-19 13:33:06 +1100 Graham Williams>
//
/// Copyright (C) 2025, Software Innovation Institute, ANU
///
/// Licensed under the GNU General Public License, Version 3 (the "License");
///
/// License: https://www.gnu.org/licenses/gpl-3.0.en.html
//
// This program is free software: you can redistribute it and/or modify it under
// the terms of the GNU General Public License as published by the Free Software
// Foundation, either version 3 of the License, or (at your option) any later
// version.
//
// This program is distributed in the hope that it will be useful, but WITHOUT
// ANY WARRANTY; without even the implied warranty of MERCHANTABILITY or FITNESS
// FOR A PARTICULAR PURPOSE.  See the GNU General Public License for more
// details.
//
// You should have received a copy of the GNU General Public License along with
// this program.  If not, see <https://www.gnu.org/licenses/>.
///
/// Authors: Kevin Wang

library;

import 'dart:convert';

import 'package:flutter/material.dart';

import 'package:solidpod/solidpod.dart';

import 'package:healthpod/features/table/vaccination_editor/model.dart';
<<<<<<< HEAD
import 'package:healthpod/utils/construct_pod_dir_path.dart';
import 'package:healthpod/utils/construct_pod_path.dart';
import 'package:healthpod/utils/delete_pod_file_with_fallback.dart';
=======
>>>>>>> a0f1f8b5
import 'package:healthpod/utils/format_timestamp_for_filename.dart';
import 'package:healthpod/utils/get_feature_path.dart';

/// Handles loading/saving/deleting vaccination observations from the Pod.

class VaccinationEditorService {
  /// The type of data being handled.
  static const String feature = 'vaccination';

  /// Load all vaccination observations from `healthpod/data/vaccinations` directory.

  Future<List<VaccinationObservation>> loadData(BuildContext context) async {
    final podDirPath = getFeaturePath(feature);
    final dirUrl = await getDirUrl(podDirPath);
    final resources = await getResourcesInContainer(dirUrl);

    final List<VaccinationObservation> loadedObservations = [];

    for (final file in resources.files) {
      if (!file.endsWith('.enc.ttl')) continue;

      if (!context.mounted) continue;

      final filePath = getFeaturePath(feature, file);
      final content = await readPod(
        filePath,
        context,
        const Text('Loading file'),
      );
      if (content == null ||
          content == SolidFunctionCallStatus.fail ||
          content == SolidFunctionCallStatus.notLoggedIn) {
        continue;
      }

      try {
        final data = json.decode(content.toString());
        loadedObservations.add(VaccinationObservation.fromJson(data));
      } catch (e) {
        debugPrint('Error parsing file $file: $e');
      }
    }

    return loadedObservations;
  }

  /// Save a vaccination observation to Pod. If this is an existing observation update,
  /// remove the old file first.

  Future<void> saveObservationToPod({
    required BuildContext context,
    required VaccinationObservation observation,
    required bool isNew,
    required VaccinationObservation? oldObservation,
  }) async {
    try {
      // Delete old file if not a new observation.

      if (!isNew && oldObservation != null) {
        try {
          final oldFilename = _filenameFromTimestamp(oldObservation.timestamp);

          // Check if the old file exists before attempting to delete it.

          final podDirPath = getFeaturePath(feature);
          final dirUrl = await getDirUrl(podDirPath);
          final resources = await getResourcesInContainer(dirUrl);

<<<<<<< HEAD
          // Use the utility function to handle file deletion with fallback options.

          await deletePodFileWithFallback(
            dataType: dataType,
            filename: oldFilename,
            timestamp: oldObservation.timestamp,
            resources: resources,
          );
=======
          if (resources.files.contains(oldFilename)) {
            final oldFilePath = getFeaturePath(feature, oldFilename);
            await deleteFile(oldFilePath);
          } else {
            // Check if there's a file with a similar name.

            final baseFilename =
                '${feature}_${formatTimestampForFilename(oldObservation.timestamp).split('T')[0]}';
            final matchingFiles = resources.files
                .where((file) => file.startsWith(baseFilename))
                .toList();

            if (matchingFiles.isNotEmpty) {
              final matchingFilePath =
                  getFeaturePath(feature, matchingFiles.first);
              await deleteFile(matchingFilePath);
              debugPrint(
                  'Deleted alternative old file: ${matchingFiles.first}');
            }
          }
>>>>>>> a0f1f8b5
        } catch (e) {
          // Log the error but continue with saving the new file.

          debugPrint('Error deleting old observation file: $e');
        }
      }

      // Write new file.

      final newFilename = _filenameFromTimestamp(observation.timestamp);
      final jsonData = json.encode(observation.toJson());

      if (!context.mounted) return;

      await writePod(
        '$feature/$newFilename',
        jsonData,
        context,
        const Text('Saving'),
        encrypted: true,
      );
    } catch (e) {
      debugPrint('Error saving observation: $e');
      throw Exception('Failed to save vaccination observation: $e');
    }
  }

  /// Delete an observation's file from Pod.

  Future<void> deleteObservationFromPod(
    BuildContext context,
    VaccinationObservation observation,
  ) async {
    try {
      // Log the resources in the directory for debugging.

      final podDirPath = getFeaturePath(feature);
      final dirUrl = await getDirUrl(podDirPath);
      final resources = await getResourcesInContainer(dirUrl);

      debugPrint('SubDirs: |${resources.subDirs.join(', ')}|');
      debugPrint('Files  : |${resources.files.join(', ')}|');

      // Try with the current format (T separator).

      final filename = _filenameFromTimestamp(observation.timestamp);

<<<<<<< HEAD
      // Use the utility function to handle file deletion with fallback options.

      final deleted = await deletePodFileWithFallback(
        dataType: dataType,
        filename: filename,
        timestamp: observation.timestamp,
        resources: resources,
      );

      if (!deleted) {
        // If no file was deleted, throw an exception.
=======
      // Also try with the old format (underscore separator) for backward compatibility.

      final filenameWithUnderscore =
          '${feature}_${formatTimestampForFilenameWithUnderscore(observation.timestamp)}.json.enc.ttl';

      // Check if either file exists.

      if (resources.files.contains(filename)) {
        final filePath = getFeaturePath(feature, filename);
        await deleteFile(filePath);
        debugPrint('Deleted file: $filename');
        return;
      } else if (resources.files.contains(filenameWithUnderscore)) {
        final filePathWithUnderscore =
            getFeaturePath(feature, filenameWithUnderscore);
        await deleteFile(filePathWithUnderscore);
        debugPrint('Deleted file with underscore: $filenameWithUnderscore');
        return;
      }

      // If neither exact match is found, try to find a file with a similar date part.

      debugPrint('File not found for deletion: $filename');

      // Extract just the date part (YYYY-MM-DD) from the timestamp.

      final datePart =
          formatTimestampForFilename(observation.timestamp).split('T')[0];
      final baseFilename = '${feature}_$datePart';

      // Find any files that start with this date part.

      final matchingFiles = resources.files
          .where((file) => file.startsWith(baseFilename))
          .toList();

      if (matchingFiles.isNotEmpty) {
        // Delete the first matching file.

        final matchingFilePath = getFeaturePath(feature, matchingFiles.first);
        await deleteFile(matchingFilePath);
        debugPrint('Deleted alternative file: ${matchingFiles.first}');
      } else {
        // No matching files found, try a more flexible approach.

        // Look for any file that contains the date (without the time).

        final moreFlexibleMatches =
            resources.files.where((file) => file.contains(datePart)).toList();

        if (moreFlexibleMatches.isNotEmpty) {
          final flexibleMatchPath =
              getFeaturePath(feature, moreFlexibleMatches.first);
          await deleteFile(flexibleMatchPath);
          debugPrint(
              'Deleted file with flexible matching: ${moreFlexibleMatches.first}');
        } else {
          // No matching files found.
>>>>>>> a0f1f8b5

        throw Exception('No matching file found for deletion');
      }
    } catch (e) {
      debugPrint('Error deleting observation: $e');
      // Rethrow with more context to help debugging.

      throw Exception('Failed to delete vaccination observation: $e');
    }
  }

  /// Helper to generate the consistent file name from an observation's timestamp.

  String _filenameFromTimestamp(DateTime dt) {
    final formatted = formatTimestampForFilename(dt);
    return '${feature}_$formatted.json.enc.ttl';
  }
}<|MERGE_RESOLUTION|>--- conflicted
+++ resolved
@@ -32,12 +32,8 @@
 import 'package:solidpod/solidpod.dart';
 
 import 'package:healthpod/features/table/vaccination_editor/model.dart';
-<<<<<<< HEAD
-import 'package:healthpod/utils/construct_pod_dir_path.dart';
-import 'package:healthpod/utils/construct_pod_path.dart';
+
 import 'package:healthpod/utils/delete_pod_file_with_fallback.dart';
-=======
->>>>>>> a0f1f8b5
 import 'package:healthpod/utils/format_timestamp_for_filename.dart';
 import 'package:healthpod/utils/get_feature_path.dart';
 
@@ -106,7 +102,6 @@
           final dirUrl = await getDirUrl(podDirPath);
           final resources = await getResourcesInContainer(dirUrl);
 
-<<<<<<< HEAD
           // Use the utility function to handle file deletion with fallback options.
 
           await deletePodFileWithFallback(
@@ -115,28 +110,6 @@
             timestamp: oldObservation.timestamp,
             resources: resources,
           );
-=======
-          if (resources.files.contains(oldFilename)) {
-            final oldFilePath = getFeaturePath(feature, oldFilename);
-            await deleteFile(oldFilePath);
-          } else {
-            // Check if there's a file with a similar name.
-
-            final baseFilename =
-                '${feature}_${formatTimestampForFilename(oldObservation.timestamp).split('T')[0]}';
-            final matchingFiles = resources.files
-                .where((file) => file.startsWith(baseFilename))
-                .toList();
-
-            if (matchingFiles.isNotEmpty) {
-              final matchingFilePath =
-                  getFeaturePath(feature, matchingFiles.first);
-              await deleteFile(matchingFilePath);
-              debugPrint(
-                  'Deleted alternative old file: ${matchingFiles.first}');
-            }
-          }
->>>>>>> a0f1f8b5
         } catch (e) {
           // Log the error but continue with saving the new file.
 
@@ -184,7 +157,6 @@
 
       final filename = _filenameFromTimestamp(observation.timestamp);
 
-<<<<<<< HEAD
       // Use the utility function to handle file deletion with fallback options.
 
       final deleted = await deletePodFileWithFallback(
@@ -196,66 +168,6 @@
 
       if (!deleted) {
         // If no file was deleted, throw an exception.
-=======
-      // Also try with the old format (underscore separator) for backward compatibility.
-
-      final filenameWithUnderscore =
-          '${feature}_${formatTimestampForFilenameWithUnderscore(observation.timestamp)}.json.enc.ttl';
-
-      // Check if either file exists.
-
-      if (resources.files.contains(filename)) {
-        final filePath = getFeaturePath(feature, filename);
-        await deleteFile(filePath);
-        debugPrint('Deleted file: $filename');
-        return;
-      } else if (resources.files.contains(filenameWithUnderscore)) {
-        final filePathWithUnderscore =
-            getFeaturePath(feature, filenameWithUnderscore);
-        await deleteFile(filePathWithUnderscore);
-        debugPrint('Deleted file with underscore: $filenameWithUnderscore');
-        return;
-      }
-
-      // If neither exact match is found, try to find a file with a similar date part.
-
-      debugPrint('File not found for deletion: $filename');
-
-      // Extract just the date part (YYYY-MM-DD) from the timestamp.
-
-      final datePart =
-          formatTimestampForFilename(observation.timestamp).split('T')[0];
-      final baseFilename = '${feature}_$datePart';
-
-      // Find any files that start with this date part.
-
-      final matchingFiles = resources.files
-          .where((file) => file.startsWith(baseFilename))
-          .toList();
-
-      if (matchingFiles.isNotEmpty) {
-        // Delete the first matching file.
-
-        final matchingFilePath = getFeaturePath(feature, matchingFiles.first);
-        await deleteFile(matchingFilePath);
-        debugPrint('Deleted alternative file: ${matchingFiles.first}');
-      } else {
-        // No matching files found, try a more flexible approach.
-
-        // Look for any file that contains the date (without the time).
-
-        final moreFlexibleMatches =
-            resources.files.where((file) => file.contains(datePart)).toList();
-
-        if (moreFlexibleMatches.isNotEmpty) {
-          final flexibleMatchPath =
-              getFeaturePath(feature, moreFlexibleMatches.first);
-          await deleteFile(flexibleMatchPath);
-          debugPrint(
-              'Deleted file with flexible matching: ${moreFlexibleMatches.first}');
-        } else {
-          // No matching files found.
->>>>>>> a0f1f8b5
 
         throw Exception('No matching file found for deletion');
       }
