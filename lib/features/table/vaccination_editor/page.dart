/// Vaccination editor page main entry point.
//
// Time-stamp: <Wednesday 2025-04-02 16:23:49 +1100 Graham Williams>
//
/// Copyright (C) 2025, Software Innovation Institute, ANU.
///
/// Licensed under the GNU General Public License, Version 3 (the "License").
///
/// License: https://www.gnu.org/licenses/gpl-3.0.en.html.
//
// This program is free software: you can redistribute it and/or modify it under
// the terms of the GNU General Public License as published by the Free Software
// Foundation, either version 3 of the License, or (at your option) any later
// version.
//
// This program is distributed in the hope that it will be useful, but WITHOUT
// ANY WARRANTY; without even the implied warranty of MERCHANTABILITY or FITNESS
// FOR A PARTICULAR PURPOSE.  See the GNU General Public License for more
// details.
//
// You should have received a copy of the GNU General Public License along with
// this program.  If not, see <https://www.gnu.org/licenses/>.
///
/// Authors: Kevin Wang.

library;

import 'package:flutter/material.dart';
import 'package:flutter_markdown/flutter_markdown.dart';

import 'package:healthpod/features/table/vaccination_editor/service.dart';
import 'package:healthpod/features/table/vaccination_editor/state.dart';

/// The main editor page for vaccination observations.

class VaccinationEditorPage extends StatefulWidget {
  const VaccinationEditorPage({super.key});

  @override
  State<VaccinationEditorPage> createState() => _VaccinationEditorPageState();
}

class _VaccinationEditorPageState extends State<VaccinationEditorPage> {
  late VaccinationEditorState editorState;
  late VaccinationEditorService editorService;

  @override
  void initState() {
    super.initState();

    // Initialise state and service.

    editorState = VaccinationEditorState();
    editorService = VaccinationEditorService();

    // Load initial data.

    _loadData();
  }

  /// Loads vaccination observations from storage.

  Future<void> _loadData() async {
    try {
      setState(() => editorState.isLoading = true);

      // Load observations from storage using the service.

      final observations = await editorService.loadData(context);
      setState(() {
        editorState.observations = observations;
        editorState.observations
            .sort((a, b) => b.timestamp.compareTo(a.timestamp));
        editorState.isLoading = false;
        editorState.error = null;
      });
    } catch (e) {
      setState(() {
        editorState.error = e.toString();
        editorState.isLoading = false;
      });
    }
  }

  /// Adds a new observation and immediately switches to edit mode.

  void _addNewObservation() {
    setState(() {
      editorState.addNewObservation();
    });
  }

  /// Handles canceling the current edit.

  void _handleCancelEdit() {
    setState(() {
      if (editorState.isNewObservation) {
        // Remove the new observation from the list.

        editorState.observations.removeAt(0);
      }
      editorState.cancelEdit();
    });
  }

  @override
  Widget build(BuildContext context) {
    final error = editorState.error;
    final isLoading = editorState.isLoading;
    final observations = editorState.observations;

    return Scaffold(
      appBar: AppBar(
        title: const Text('Vaccination Records'),
        backgroundColor: Theme.of(context).colorScheme.surface,
        actions: [
          if (!isLoading)
            Padding(
              padding: const EdgeInsets.all(8.0),
              child: Builder(
                builder: (context) {
                  final screenWidth = MediaQuery.of(context).size.width;
                  final isNarrowScreen = screenWidth < 600;

                  return ElevatedButton(
                    style: ElevatedButton.styleFrom(
                      padding: isNarrowScreen
                          ? const EdgeInsets.all(12)
                          : const EdgeInsets.symmetric(
                              horizontal: 16, vertical: 16),
                      backgroundColor:
                          Theme.of(context).colorScheme.primaryContainer,
                      foregroundColor:
                          Theme.of(context).colorScheme.onPrimaryContainer,
                      shape: RoundedRectangleBorder(
                        borderRadius:
                            BorderRadius.circular(isNarrowScreen ? 12 : 8),
                      ),
                      minimumSize: isNarrowScreen ? const Size(46, 46) : null,
                    ),
                    onPressed: _addNewObservation,
                    child: isNarrowScreen
                        ? const Icon(Icons.add_circle)
                        : const Row(
                            mainAxisSize: MainAxisSize.min,
                            children: [
                              Icon(Icons.add_circle),
                              SizedBox(width: 8),
                              Text('Add New Vaccination'),
                            ],
                          ),
                  );
                },
              ),
            ),
        ],
      ),
      body: (() {
        if (isLoading) {
          return const Center(child: CircularProgressIndicator());
        }
        if (error != null) {
          return Center(
            child: Column(
              mainAxisAlignment: MainAxisAlignment.center,
              children: [
                const Icon(
                  Icons.assignment,
                  size: 64,
                  color: Colors.blue,
                ),
                const SizedBox(height: 16),
<<<<<<< HEAD
                MarkdownBody(
                  data:
                      'Please go to Update page to submit your first vaccination record.',
                  styleSheet: MarkdownStyleSheet(
                    p: const TextStyle(
                      fontSize: 18,
                      fontWeight: FontWeight.bold,
                    ),
=======
                const Text(
                  '''

                  No data saved yet. The **Update** tab can be used to enter a
                  vaccination record. Or the **Files** tab can be used to import
                  a spreadsheet of your vaccinations.

                  ''',
                  style: TextStyle(
                    fontSize: 18,
                    fontWeight: FontWeight.bold,
>>>>>>> 88d35708
                  ),
                ),
                const SizedBox(height: 8),
                MarkdownBody(
                  data: '**Error details:** $error',
                  styleSheet: MarkdownStyleSheet(
                    p: const TextStyle(
                      fontSize: 12,
                      color: Colors.grey,
                    ),
                    strong: const TextStyle(
                      fontWeight: FontWeight.bold,
                    ),
                  ),
                ),
              ],
            ),
          );
        }

        return SingleChildScrollView(
          scrollDirection: Axis.horizontal,
          child: SingleChildScrollView(
            child: DataTable(
              columns: const [
                DataColumn(label: Text('Date')),
                DataColumn(label: Text('Vaccine')),
                DataColumn(label: Text('Provider')),
                DataColumn(label: Text('Professional')),
                DataColumn(label: Text('Cost')),
                DataColumn(label: Text('Notes')),
                DataColumn(label: Text('Actions')),
              ],
              rows: List<DataRow>.generate(
                observations.length,
                (index) {
                  final obs = observations[index];

                  if (editorState.editingIndex == index) {
                    // Editing row.

                    return DataRow(
                      cells: [
                        DataCell(
                          TextButton(
                            onPressed: () async {
                              final currentDate = obs.timestamp;
                              final pickedDate = await showDatePicker(
                                context: context,
                                initialDate: currentDate,
                                firstDate: DateTime(2000),
                                lastDate: DateTime.now(),
                              );
                              if (pickedDate != null && context.mounted) {
                                setState(() {
                                  if (editorState.currentEdit != null) {
                                    editorState.currentEdit =
                                        editorState.currentEdit!.copyWith(
                                      timestamp: pickedDate,
                                    );
                                  }
                                });
                              }
                            },
                            child: Text(
                              '${obs.timestamp.year}-${obs.timestamp.month.toString().padLeft(2, '0')}-${obs.timestamp.day.toString().padLeft(2, '0')}',
                            ),
                          ),
                        ),
                        DataCell(
                          TextField(
                            controller: editorState.vaccineNameController,
                            decoration: const InputDecoration(
                              hintText: 'Enter vaccine name',
                            ),
                          ),
                        ),
                        DataCell(
                          TextField(
                            controller: editorState.providerController,
                            decoration: const InputDecoration(
                              hintText: 'Enter provider',
                            ),
                          ),
                        ),
                        DataCell(
                          TextField(
                            controller: editorState.professionalController,
                            decoration: const InputDecoration(
                              hintText: 'Enter professional',
                            ),
                          ),
                        ),
                        DataCell(
                          TextField(
                            controller: editorState.costController,
                            decoration: const InputDecoration(
                              hintText: 'Enter cost',
                            ),
                          ),
                        ),
                        DataCell(
                          TextField(
                            controller: editorState.notesController,
                            decoration: const InputDecoration(
                              hintText: 'Enter notes',
                            ),
                          ),
                        ),
                        DataCell(
                          Row(
                            children: [
                              IconButton(
                                icon: const Icon(Icons.save),
                                onPressed: () async {
                                  await editorState.saveObservation(
                                    context,
                                    editorService,
                                    index,
                                  );
                                  _loadData();
                                },
                              ),
                              IconButton(
                                icon: const Icon(Icons.cancel),
                                onPressed: _handleCancelEdit,
                              ),
                            ],
                          ),
                        ),
                      ],
                    );
                  }

                  // Display row.

                  return DataRow(
                    cells: [
                      DataCell(Text(
                        '${obs.timestamp.year}-${obs.timestamp.month.toString().padLeft(2, '0')}-${obs.timestamp.day.toString().padLeft(2, '0')}',
                      )),
                      DataCell(Text(obs.vaccineName)),
                      DataCell(Text(obs.provider)),
                      DataCell(Text(obs.professional)),
                      DataCell(Text(obs.cost)),
                      DataCell(Text(obs.notes)),
                      DataCell(
                        Row(
                          children: [
                            IconButton(
                              icon: const Icon(Icons.edit),
                              onPressed: () => setState(() {
                                editorState.enterEditMode(index);
                              }),
                            ),
                            IconButton(
                              icon: const Icon(Icons.delete),
                              onPressed: () async {
                                await editorState.deleteObservation(
                                  context,
                                  editorService,
                                  obs,
                                );
                                _loadData();
                              },
                            ),
                          ],
                        ),
                      ),
                    ],
                  );
                },
              ),
            ),
          ),
        );
      })(),
    );
  }
}<|MERGE_RESOLUTION|>--- conflicted
+++ resolved
@@ -170,7 +170,6 @@
                   color: Colors.blue,
                 ),
                 const SizedBox(height: 16),
-<<<<<<< HEAD
                 MarkdownBody(
                   data:
                       'Please go to Update page to submit your first vaccination record.',
@@ -179,19 +178,6 @@
                       fontSize: 18,
                       fontWeight: FontWeight.bold,
                     ),
-=======
-                const Text(
-                  '''
-
-                  No data saved yet. The **Update** tab can be used to enter a
-                  vaccination record. Or the **Files** tab can be used to import
-                  a spreadsheet of your vaccinations.
-
-                  ''',
-                  style: TextStyle(
-                    fontSize: 18,
-                    fontWeight: FontWeight.bold,
->>>>>>> 88d35708
                   ),
                 ),
                 const SizedBox(height: 8),
