/// Blood pressure editor widget.
//
// Time-stamp: <Thursday 2024-12-19 13:33:06 +1100 Graham Williams>
//
/// Copyright (C) 2025, Software Innovation Institute, ANU
///
/// Licensed under the GNU General Public License, Version 3 (the "License");
///
/// License: https://www.gnu.org/licenses/gpl-3.0.en.html
//
// This program is free software: you can redistribute it and/or modify it under
// the terms of the GNU General Public License as published by the Free Software
// Foundation, either version 3 of the License, or (at your option) any later
// version.
//
// This program is distributed in the hope that it will be useful, but WITHOUT
// ANY WARRANTY; without even the implied warranty of MERCHANTABILITY or FITNESS
// FOR A PARTICULAR PURPOSE.  See the GNU General Public License for more
// details.
//
// You should have received a copy of the GNU General Public License along with
// this program.  If not, see <https://www.gnu.org/licenses/>.
///
/// Authors: Ashley Tang.

library;

import 'dart:convert';

import 'package:flutter/material.dart';

import 'package:intl/intl.dart';
import 'package:solidpod/solidpod.dart';

import 'package:healthpod/constants/colours.dart';
import 'package:healthpod/features/bp/observation.dart';
import 'package:healthpod/utils/format_timestamp_for_filename.dart';
import 'package:healthpod/utils/parse_numeric_input.dart';

/// Data Editor Page.
///
/// A widget that provides CRUD (Create, Read, Update, Delete) operations for blood pressure observations.
/// Observations are stored in encrypted format in the user's POD storage under the 'bp' directory.
/// Each observation contains timestamp, systolic/diastolic pressure, heart rate, feeling, and notes.

class BPEditor extends StatefulWidget {
  const BPEditor({super.key});

  @override
  State<BPEditor> createState() => _BPEditorState();
}

class _BPEditorState extends State<BPEditor> {
  // List of blood pressure observations loaded from POD.

  List<BPObservation> observations = [];

  // Index of observation currently being edited, null if no observation is being edited.

  int? editingIndex;

  // Loading state for async operations.

  bool isLoading = true;

  // Error message if data loading fails.

  String? error;

  // Add a flag to track new observations.

  bool isNewObservation = false;

  // Keep track of current edits in a separate variable.

  BPObservation? currentEdit;

  // Maintain controllers as state variables.

  TextEditingController? systolicController;
  TextEditingController? diastolicController;
  TextEditingController? heartRateController;
  TextEditingController? notesController;

  /// Initialises text controllers with values from an observation
  ///
  /// This method sets up all text controllers with the current values
  /// from the provided observation. It first disposes of any existing
  /// controllers to prevent memory leaks.
  ///
  /// [observation] The BPObservation whose values should be used to
  /// initialise the controllers

  void initialiseControllers(BPObservation observation) {
    // Clean up existing controllers to prevent memory leaks.

    disposeControllers();

    // Initialise controllers with current values, converting 0 to empty string
    // for better user experience.

    systolicController = TextEditingController(
        text: observation.systolic == 0
            ? ''
            : parseBpNumericInput(observation.systolic));
    diastolicController = TextEditingController(
        text: observation.diastolic == 0
            ? ''
            : parseBpNumericInput(observation.diastolic));
    heartRateController = TextEditingController(
        text: observation.heartRate == 0
            ? ''
            : parseBpNumericInput(observation.heartRate));
    notesController = TextEditingController(text: observation.notes);
  }

  /// Disposes of all text controllers
  ///
  /// This method should be called when the controllers are no longer needed
  /// to prevent memory leaks.

  void disposeControllers() {
    systolicController?.dispose();
    diastolicController?.dispose();
    heartRateController?.dispose();
    notesController?.dispose();
  }

  @override
  void initState() {
    super.initState();
    loadData();
  }

  /// Loads blood pressure observations from POD storage.
  ///
  /// Fetches all .enc.ttl files from the bp directory, decrypts them,
  /// and parses them into BPObservation objects. Observations are sorted by timestamp
  /// in descending order (newest first).

  Future<void> loadData() async {
    try {
      setState(() {
        isLoading = true;
        error = null; // Clear any previous error message.
      });

      // Get URL of directory containing blood pressure data.

      final dirUrl = await getDirUrl('healthpod/data/bp');

      // Retrieve list of files in directory.

      final resources = await getResourcesInContainer(dirUrl);

      final List<BPObservation> loadedObservations = [];
      for (final file in resources.files) {
        // Skip files that don't match expected naming pattern.

        if (!file.endsWith('.enc.ttl')) continue;

        // Prevent processing if widget is no longer mounted.

        if (!mounted) break;

        // Read encrypted file content.

        final content = await readPod(
          'healthpod/data/bp/$file',
          context,
          const Text('Loading file'),
        );

        // Check if content was successfully retrieved.

        if (content != SolidFunctionCallStatus.fail &&
            content != SolidFunctionCallStatus.notLoggedIn &&
            content != null) {
          try {
            // Parse JSON content into a `BPObservation`.
            final data = json.decode(content.toString());
            loadedObservations.add(BPObservation.fromJson(data));
          } catch (e) {
            debugPrint('Error parsing file $file: $e');
          }
        }
      }

      // Update UI with loaded and sorted observations.

      setState(() {
        observations = loadedObservations
          ..sort((a, b) => b.timestamp.compareTo(a.timestamp));
        isLoading = false;
      });
    } catch (e) {
      // Handle errors during data loading.

      setState(() {
        error = e.toString();
        isLoading = false;
      });
      debugPrint('Error loading data: $e');
    }
  }

  /// Saves a blood pressure observation to POD storage.
  ///
  /// This method:
  /// 1. Validates required fields (systolic, diastolic, heart rate)
  /// 2. Deletes old file if updating an existing observation
  /// 3. Creates new encrypted file with observation data
  /// 4. Reloads data to refresh the UI
  ///
  /// [observation] The BPObservation to save
  ///
  /// Shows error message if save fails or validation fails.

  Future<void> saveObservation(BPObservation observation) async {
    // Use currentEdit if available, otherwise use passed observation.

    final observationToSave = currentEdit ?? observation;

    // Validate required fields.

    if (observationToSave.systolic == 0 ||
        observationToSave.diastolic == 0 ||
        observationToSave.heartRate == 0) {
      if (mounted) {
        ScaffoldMessenger.of(context).showSnackBar(
          const SnackBar(
            content: Text(
                'Please enter values for Systolic, Diastolic, and Heart Rate'),
            backgroundColor: Colors.red,
          ),
        );
      }
      return;
    }

    try {
      // Only delete old file if this is an update to an existing record.

      if (!isNewObservation && editingIndex != null) {
        final oldObservation = observations[editingIndex!];
        final oldTimestamp =
            formatTimestampForFilename(oldObservation.timestamp);
        final oldFilename = 'blood_pressure_$oldTimestamp.json.enc.ttl';
        await deleteFile('healthpod/data/bp/$oldFilename');
      }

      // Generate a unique filename using formatted timestamp.

      final filename =
          'blood_pressure_${formatTimestampForFilename(observationToSave.timestamp)}.json.enc.ttl';

      // Write observation data to file.

      if (!mounted) return;
      await writePod(
        'bp/$filename',
        json.encode(observationToSave.toJson()),
        context,
        const Text('Saving'),
        encrypted: true,
      );

      // Reset editing state and reload data.

      if (!mounted) return;
      setState(() {
        editingIndex = null;
        isNewObservation = false;
        currentEdit = null; // Clear the current edit.
      });

      await loadData();
    } catch (e) {
      if (mounted) {
        ScaffoldMessenger.of(context).showSnackBar(
          SnackBar(content: Text('Failed to save: ${e.toString()}')),
        );
      }
    }
  }

  /// Cancels the current edit operation.
  ///
  /// Resets all editing state variables and disposes of controllers.

  void cancelEdit() {
    setState(() {
      editingIndex = null;
      isNewObservation = false;
      currentEdit = null;
      disposeControllers(); // Clean up controllers when canceling.
    });
  }

  /// Deletes a blood pressure observation from POD storage.
  ///
  /// Removes the encrypted file corresponding to the observation from the bp directory.

  Future<void> deleteObservation(BPObservation observation) async {
    try {
      // Generate the filename from the observation's timestamp.

      final timestamp =
          observation.timestamp.toIso8601String().substring(0, 19);

      final filename =
          'blood_pressure_${timestamp.replaceAll(RegExp(r'[:.]+'), '-')}.json.enc.ttl';

      // Delete the file from the POD.

      await deleteFile('healthpod/data/bp/$filename');

      // Reload the data to reflect the deletion.

      if (!mounted) return;
      await loadData();
    } catch (e) {
      if (mounted) {
        // Handle errors during delete operation.

        ScaffoldMessenger.of(context).showSnackBar(
          SnackBar(content: Text('Failed to delete: ${e.toString()}')),
        );
      }
    }
  }

  /// Creates a new blank blood pressure observation.
  ///
  /// Inserts a new observation at the beginning of the list and enters edit mode.

  void addNewObservation() {
    final newObservation = BPObservation(
      timestamp: DateTime.now(),
      systolic: 0,
      diastolic: 0,
      heartRate: 0,
      feeling: '',
      notes: '',
    );

    setState(() {
      observations.insert(0, newObservation);
      editingIndex = 0; // Start editing the new observation.
      isNewObservation = true;
      currentEdit = newObservation;
      initialiseControllers(newObservation);
    });
  }

  // UI BUILDING METHODS

  /// Builds a read-only display row for a blood pressure observation.
  ///
  /// Creates a DataRow with formatted display of all observation fields
  /// and edit/delete action buttons.
  ///
  /// [observation] The BPObservation to display
  /// [index] The index of this observation in the list

  DataRow _buildDisplayRow(BPObservation observation, int index) {
    return DataRow(
      cells: [
        // Timestamp, systolic, diastolic, heart rate, feeling, and notes.

        DataCell(Text(DateFormat('yyyy-MM-dd HH:mm:ss')
            .format(observation.timestamp))), // Format timestamp without 'T'.

        DataCell(Text(parseNumericInput(observation
            .systolic))), // Round to nearest int to display according to user expectation.
        DataCell(Text(parseNumericInput(observation.diastolic))),
        DataCell(Text(parseNumericInput(observation.heartRate))),

        DataCell(Text(observation.feeling)),
        DataCell(
          Container(
            constraints: const BoxConstraints(maxWidth: 200),
            child: Text(
              observation.notes,
              overflow: TextOverflow.ellipsis,
              maxLines: 3,
            ),
          ),
        ),
        DataCell(Row(
          mainAxisSize: MainAxisSize.min,
          children: [
            // Edit button.

            IconButton(
              icon: const Icon(Icons.edit),
              onPressed: () => setState(() => editingIndex = index),
            ),
            // Delete button.

            IconButton(
              icon: const Icon(Icons.delete),
              onPressed: () => deleteObservation(observation),
            ),
          ],
        )),
      ],
    );
  }

  /// Builds an editable row for a blood pressure observation.
  ///
  /// Creates text fields for timestamp, systolic/diastolic pressure, and heart rate,
  /// a dropdown for feeling selection, and a notes field. Each field has its own
  /// controller and updates the observation on change.

  DataRow _buildEditingRow(BPObservation observation, int index) {
<<<<<<< HEAD
    // Use currentEdit if available, otherwise use the observation.

    // Initialise controllers if not already set.

    if (systolicController == null) {
      initialiseControllers(currentEdit ?? observation);
    }
=======
    final systolicController =
        TextEditingController(text: parseNumericInput(observation.systolic));
    final diastolicController =
        TextEditingController(text: parseNumericInput(observation.diastolic));
    final heartRateController =
        TextEditingController(text: parseNumericInput(observation.heartRate));
    TextEditingController(text: observation.heartRate.toString());
    final notesController = TextEditingController(text: observation.notes);
>>>>>>> 6e377911

    return DataRow(
      cells: [
        // Editable timestamp with date and time pickers.

        DataCell(
          InkWell(
            onTap: () async {
              final date = await showDatePicker(
                context: context,
                initialDate: observation.timestamp,
                firstDate: DateTime(2000),
                lastDate: DateTime.now(),
              );

              if (date != null && mounted) {
                final time = await showTimePicker(
                  context: context,
                  initialTime: TimeOfDay.fromDateTime(observation.timestamp),
                );

                if (time != null && mounted) {
                  // Show dialog for milliseconds with explicit confirmation.

                  final TextEditingController msController =
                      TextEditingController();
                  final milliseconds = await showDialog<int>(
                    context: context,
                    builder: (context) => AlertDialog(
                      title: const Text('Set Milliseconds'),
                      content: TextField(
                        controller: msController,
                        keyboardType: TextInputType.number,
                        decoration: const InputDecoration(
                          hintText: 'Enter milliseconds (0-999)',
                        ),
                      ),
                      actions: [
                        TextButton(
                          onPressed: () => Navigator.of(context).pop(0),
                          child: const Text('Skip'),
                        ),
                        TextButton(
                          onPressed: () {
                            final ms = int.tryParse(msController.text) ?? 0;
                            Navigator.of(context).pop(ms.clamp(0, 999));
                          },
                          child: const Text('Confirm'),
                        ),
                      ],
                    ),
                  );

                  final newTimestamp = DateTime(
                    date.year,
                    date.month,
                    date.day,
                    time.hour,
                    time.minute,
                    0, // seconds
                    milliseconds ?? 0,
                  );

                  if (observations.any((r) =>
                      r.timestamp == newTimestamp &&
                      observations.indexOf(r) != index)) {
                    if (mounted) {
                      ScaffoldMessenger.of(context).showSnackBar(
                        const SnackBar(
                          content: Text(
                              'A observation with this timestamp already exists'),
                        ),
                      );
                    }
                    return;
                  }

                  setState(() {
                    observations[index] =
                        observation.copyWith(timestamp: newTimestamp);
                  });
                }
              }
            },
            child: Padding(
              padding: const EdgeInsets.symmetric(vertical: 8.0),
              child: Text(
                DateFormat('yyyy-MM-dd HH:mm:ss.SSS')
                    .format(observation.timestamp),
                style: const TextStyle(
                  decoration: TextDecoration.underline,
                  color: Colors.blue,
                ),
              ),
            ),
          ),
        ),

        // Editable systolic, diastolic, heart rate, feeling, and notes fields.

        DataCell(
          TextField(
            controller: systolicController,
            keyboardType: const TextInputType.numberWithOptions(decimal: true),
            onChanged: (value) {
              setState(() {
                currentEdit = (currentEdit ?? observation).copyWith(
                  systolic: value.isEmpty ? 0 : (double.tryParse(value) ?? 0.0),
                );
              });
            },
          ),
        ),

        DataCell(
          TextField(
            controller: diastolicController,
            keyboardType: const TextInputType.numberWithOptions(decimal: true),
            onChanged: (value) {
              setState(() {
                currentEdit = (currentEdit ?? observation).copyWith(
                  diastolic:
                      value.isEmpty ? 0 : (double.tryParse(value) ?? 0.0),
                );
              });
            },
          ),
        ),

        DataCell(
          TextField(
            controller: heartRateController,
            keyboardType: const TextInputType.numberWithOptions(decimal: true),
            onChanged: (value) {
              setState(() {
                currentEdit = (currentEdit ?? observation).copyWith(
                  heartRate:
                      value.isEmpty ? 0 : (double.tryParse(value) ?? 0.0),
                );
              });
            },
          ),
        ),

        DataCell(DropdownButton<String>(
          value: (currentEdit ?? observation).feeling.isEmpty
              ? null
              : (currentEdit ?? observation).feeling,
          items: ['Excellent', 'Good', 'Fair', 'Poor']
              .map((feeling) => DropdownMenuItem(
                    value: feeling,
                    child: Text(feeling),
                  ))
              .toList(),
          onChanged: (value) {
            setState(() {
              currentEdit = (currentEdit ?? observation).copyWith(
                feeling: value ?? '',
              );
            });
          },
        )),

        DataCell(
          Container(
            constraints: const BoxConstraints(maxWidth: 200),
            child: TextField(
              controller: notesController, // Use the maintained controller.
              maxLines: null,
              decoration: const InputDecoration(
                isDense: true,
                contentPadding: EdgeInsets.symmetric(vertical: 8.0),
              ),
              onChanged: (value) {
                setState(() {
                  currentEdit = (currentEdit ?? observation).copyWith(
                    notes: value,
                  );
                });
              },
            ),
          ),
        ),

        DataCell(Row(
          mainAxisSize: MainAxisSize.min,
          children: [
            // Save button.

            IconButton(
              icon: const Icon(Icons.save),
              onPressed: () => saveObservation(observations[index]),
            ),
            // Cancel button.

            IconButton(
              icon: const Icon(Icons.cancel),
              onPressed: () => setState(() => editingIndex = null),
            ),
          ],
        )),
      ],
    );
  }

  @override
  Widget build(BuildContext context) {
    return Scaffold(
      appBar: AppBar(
        title: const Text('Blood Pressure Observations'),
        backgroundColor: titleBackgroundColor,
        actions: [
          if (!isLoading)
            Padding(
              padding: const EdgeInsets.all(8.0),
              child: Builder(
                builder: (context) {
                  final screenWidth = MediaQuery.of(context).size.width;
                  final isNarrowScreen = screenWidth < 600;

                  return ElevatedButton(
                    style: ElevatedButton.styleFrom(
                      padding: isNarrowScreen
                          ? const EdgeInsets.all(
                              12) // Equal padding for square-like shape.
                          : const EdgeInsets.symmetric(
                              horizontal: 16, vertical: 16),
                      backgroundColor:
                          Theme.of(context).colorScheme.primaryContainer,
                      foregroundColor:
                          Theme.of(context).colorScheme.onPrimaryContainer,
                      shape: RoundedRectangleBorder(
                        borderRadius: BorderRadius.circular(isNarrowScreen
                            ? 12
                            : 8), // Increased radius for narrow screen.
                      ),
                      minimumSize: isNarrowScreen
                          ? const Size(46, 46)
                          : null, // Fixed size for narrow screen.
                    ),
                    onPressed: addNewObservation,
                    child: isNarrowScreen
                        ? const Icon(Icons
                            .add_circle) // Just centered icon for narrow screens.
                        : const Row(
                            // Manual row layout for wider screens.

                            mainAxisSize: MainAxisSize.min,
                            children: [
                              Icon(Icons.add_circle),
                              SizedBox(width: 8),
                              Text('Add New Reading'),
                            ],
                          ),
                  );
                },
              ),
            ),
        ],
      ),
      body: (() {
        if (isLoading) {
          return const Center(child: CircularProgressIndicator());
        }

        if (error != null) {
          return Center(child: Text('Error: $error'));
        }

        return SingleChildScrollView(
          scrollDirection: Axis.horizontal,
          child: SingleChildScrollView(
            child: DataTable(
              columns: const [
                DataColumn(label: Text('Timestamp')),
                DataColumn(label: Text('Systolic')),
                DataColumn(label: Text('Diastolic')),
                DataColumn(label: Text('Heart Rate')),
                DataColumn(label: Text('Feeling')),
                DataColumn(label: Text('Notes')),
                DataColumn(label: Text('Actions')),
              ],
              rows: List<DataRow>.generate(
                observations.length,
                (index) {
                  final observation = observations[index];
                  if (editingIndex == index) {
                    return _buildEditingRow(observation, index);
                  }
                  return _buildDisplayRow(observation, index);
                },
              ),
            ),
          ),
        );
      })(),
    );
  }
}<|MERGE_RESOLUTION|>--- conflicted
+++ resolved
@@ -102,15 +102,15 @@
     systolicController = TextEditingController(
         text: observation.systolic == 0
             ? ''
-            : parseBpNumericInput(observation.systolic));
+            : parseNumericInput(observation.systolic));
     diastolicController = TextEditingController(
         text: observation.diastolic == 0
             ? ''
-            : parseBpNumericInput(observation.diastolic));
+            : parseNumericInput(observation.diastolic));
     heartRateController = TextEditingController(
         text: observation.heartRate == 0
             ? ''
-            : parseBpNumericInput(observation.heartRate));
+            : parseNumericInput(observation.heartRate));
     notesController = TextEditingController(text: observation.notes);
   }
 
@@ -415,7 +415,6 @@
   /// controller and updates the observation on change.
 
   DataRow _buildEditingRow(BPObservation observation, int index) {
-<<<<<<< HEAD
     // Use currentEdit if available, otherwise use the observation.
 
     // Initialise controllers if not already set.
@@ -423,16 +422,6 @@
     if (systolicController == null) {
       initialiseControllers(currentEdit ?? observation);
     }
-=======
-    final systolicController =
-        TextEditingController(text: parseNumericInput(observation.systolic));
-    final diastolicController =
-        TextEditingController(text: parseNumericInput(observation.diastolic));
-    final heartRateController =
-        TextEditingController(text: parseNumericInput(observation.heartRate));
-    TextEditingController(text: observation.heartRate.toString());
-    final notesController = TextEditingController(text: observation.notes);
->>>>>>> 6e377911
 
     return DataRow(
       cells: [
