/// Icon grid page.
//
// Time-stamp: <Tuesday 2025-01-07 14:54:11 +1100 Graham Williams>
//
/// Copyright (C) 2025, Software Innovation Institute, ANU
///
/// Licensed under the GNU General Public License, Version 3 (the "License");
///
/// License: https://www.gnu.org/licenses/gpl-3.0.en.html
//
// This program is free software: you can redistribute it and/or modify it under
// the terms of the GNU General Public License as published by the Free Software
// Foundation, either version 3 of the License, or (at your option) any later
// version.
//
// This program is distributed in the hope that it will be useful, but WITHOUT
// ANY WARRANTY; without even the implied warranty of MERCHANTABILITY or FITNESS
// FOR A PARTICULAR PURPOSE.  See the GNU General Public License for more
// details.
//
// You should have received a copy of the GNU General Public License along with
// this program.  If not, see <https://www.gnu.org/licenses/>.
///
/// Authors: Ashley Tang
/// Authors: Ashley Tang

library;

import 'package:flutter/material.dart';

<<<<<<< HEAD
import 'package:healthpod/dialogs/show_coming_soon.dart';
import 'package:healthpod/features/file/service.dart';
=======
import 'package:healthpod/constants/colours.dart';
import 'package:healthpod/dialogs/alert.dart';
import 'package:healthpod/dialogs/show_comming_soon.dart';
>>>>>>> e5e6023c

class IconGridPage extends StatelessWidget {
  final List<IconData> icons = [
    Icons.home,
    Icons.star,
    Icons.settings,
    Icons.phone,
    Icons.email,
    Icons.camera_alt,
    Icons.map,
    Icons.music_note,
    Icons.shopping_cart,
    Icons.work,
    Icons.wifi,
    Icons.alarm,
<<<<<<< HEAD
    Icons.folder,
=======
    Icons.lightbulb,
>>>>>>> e5e6023c
  ];

  IconGridPage({super.key});

  @override
  Widget build(BuildContext context) {
    return Scaffold(
      appBar: AppBar(
        title: const Text('What would you like to do today ...'),
      ),
      body: Padding(
        padding: const EdgeInsets.all(8.0),
        child: Wrap(
          spacing: 10.0, // Space between icons horizontally
          runSpacing: 10.0, // Space between icons vertically
          children: icons.map((icon) {
            return GestureDetector(
              onTap: () {
<<<<<<< HEAD
                if (icon == Icons.folder) {
                  Navigator.push(
                    context,
                    MaterialPageRoute(
                        builder: (context) => const FileService()),
                  );
=======
                if (icon == Icons.lightbulb) {
                  alert(context,
                      'Using the alert dialog to avoid a lint message for now.');
>>>>>>> e5e6023c
                } else {
                  showComingSoon(context); // For other icons.
                }
              },
              child: Container(
                width: 80.0, // Fixed width for each icon container
                height: 80.0, // Fixed height for each icon container
                decoration: BoxDecoration(
                  color: Colors.blue,
                  borderRadius: BorderRadius.circular(10.0),
                ),
                child: Icon(
                  icon,
                  color: iconColor,
                  size: 50.0,
                ),
              ),
            );
          }).toList(),
        ),
        // child: GridView.builder(
        //   gridDelegate: const SliverGridDelegateWithFixedCrossAxisCount(
        //     crossAxisCount: 5,
        //     crossAxisSpacing: 10.0,
        //     mainAxisSpacing: 10.0,
        //   ),
        //   itemCount: icons.length,
        //   itemBuilder: (context, index) {
        //     return GestureDetector(
        //       onTap: () => showComingSoonDialog(context),
        //       child: Container(
        //         decoration: BoxDecoration(
        //           color: Colors.blue,
        //           borderRadius: BorderRadius.circular(10.0),
        //         ),
        //         child: Icon(
        //           icons[index],
        //           color: Colors.white,
        //           size: 50.0,
        //         ),
        //       ),
        //     );
        //   },
        // ),
      ),
    );
  }
}<|MERGE_RESOLUTION|>--- conflicted
+++ resolved
@@ -28,14 +28,11 @@
 
 import 'package:flutter/material.dart';
 
-<<<<<<< HEAD
+import 'package:healthpod/constants/colours.dart';
 import 'package:healthpod/dialogs/show_coming_soon.dart';
-import 'package:healthpod/features/file/service.dart';
-=======
-import 'package:healthpod/constants/colours.dart';
 import 'package:healthpod/dialogs/alert.dart';
 import 'package:healthpod/dialogs/show_comming_soon.dart';
->>>>>>> e5e6023c
+import 'package:healthpod/features/file/service.dart';
 
 class IconGridPage extends StatelessWidget {
   final List<IconData> icons = [
@@ -51,11 +48,8 @@
     Icons.work,
     Icons.wifi,
     Icons.alarm,
-<<<<<<< HEAD
     Icons.folder,
-=======
     Icons.lightbulb,
->>>>>>> e5e6023c
   ];
 
   IconGridPage({super.key});
@@ -74,18 +68,15 @@
           children: icons.map((icon) {
             return GestureDetector(
               onTap: () {
-<<<<<<< HEAD
                 if (icon == Icons.folder) {
                   Navigator.push(
                     context,
                     MaterialPageRoute(
                         builder: (context) => const FileService()),
                   );
-=======
                 if (icon == Icons.lightbulb) {
                   alert(context,
                       'Using the alert dialog to avoid a lint message for now.');
->>>>>>> e5e6023c
                 } else {
                   showComingSoon(context); // For other icons.
                 }
