--- conflicted
+++ resolved
@@ -28,13 +28,9 @@
 
 enum Feature {
   bloodPressure('Blood pressure'),
-<<<<<<< HEAD
+  medication('Medication'),
   vaccination('Vaccination'),
   diary('Diary');
-=======
-  medication('Medication'),
-  vaccination('Vaccination');
->>>>>>> 389644ca
 
   const Feature(this.displayName);
 
