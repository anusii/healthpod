/// Home screen for the health data app.
///
// Time-stamp: <Friday 2025-02-21 10:07:46 +1100 Graham Williams>
///
/// Copyright (C) 2024, Software Innovation Institute, ANU.
///
/// Licensed under the GNU General Public License, Version 3 (the "License").
///
/// License: https://www.gnu.org/licenses/gpl-3.0.en.html.
//
// This program is free software: you can redistribute it and/or modify it under
// the terms of the GNU General Public License as published by the Free Software
// Foundation, either version 3 of the License, or (at your option) any later
// version.
//
// This program is distributed in the hope that it will be useful, but WITHOUT
// ANY WARRANTY; without even the implied warranty of MERCHANTABILITY or FITNESS
// FOR A PARTICULAR PURPOSE.  See the GNU General Public License for more
// details.
//
// You should have received a copy of the GNU General Public License along with
// this program.  If not, see <https://www.gnu.org/licenses/>.
///
/// Authors: Kevin Wang, Graham Williams, Ashley Tang

library;

import 'package:flutter/material.dart';

import 'package:healthpod/dialogs/alert.dart';
import 'package:healthpod/features/bp/editor/page.dart';
import 'package:healthpod/features/file/service.dart';

import 'package:markdown_tooltip/markdown_tooltip.dart';

import 'package:healthpod/constants/colours.dart';
import 'package:healthpod/dialogs/show_about.dart';
import 'package:healthpod/utils/fetch_key_saved_status.dart';
import 'package:healthpod/utils/fetch_web_id.dart';
import 'package:healthpod/utils/get_footer_height.dart';
import 'package:healthpod/utils/handle_logout.dart';
import 'package:healthpod/utils/initialise_feature_folders.dart';
import 'package:healthpod/widgets/footer.dart';
import 'package:healthpod/features/bp/combined_visualisation.dart';
import 'package:healthpod/widgets/home_page.dart';
import 'package:healthpod/features/survey/survey_tab.dart';

/// The home screen for the HealthPod app.
///
/// This screen serves as the main entry point for the HealthPod application,
/// providing users with a dashboard of features, a footer with user-specific
/// information, and options to log out or view information about the app.

// Define the [NavigationRail] tabs for the home page.
final List<Map<String, dynamic>> homeTabs = [
  {
    'title': 'Home',
    'icon': Icons.home,
    'color': null,
  },
  {
    'title': 'Diary',
    'icon': Icons.calendar_today,
    'color': Colors.blue,
    'message': '''

    Here you will be able to access and manage your
    appointments. You can enter historic information, update
    when you recieve a new appointment, and download
    appointments from other sources.

    ''',
    'dialogTitle': 'Comming Soon - Appointment',
  },
  {
<<<<<<< HEAD
    'title': 'Files',
    'icon': Icons.folder,
    'color': Colors.blue,
    'content': const FileService(),
  },
  {
    'title': 'Surveys',
    'icon': Icons.assignment,
=======
    'title': 'Update',
    'icon': Icons.quiz,
>>>>>>> 9ea89264
    'color': Colors.blue,
    'content': const SurveyTab(),
  },
  {
    'title': 'Charts',
    'icon': Icons.show_chart,
    'color': Colors.blue,
    'content': const BPCombinedVisualisation(),
  },
  {
    'title': 'Table',
    'icon': Icons.table_chart,
    'color': Colors.blue,
    'content': const BPEditorPage(),
  },
  {
    'title': 'Files',
    'icon': Icons.folder,
    'color': Colors.blue,
    'content': const FileService(),
  },
];

class HealthPodHome extends StatefulWidget {
  const HealthPodHome({super.key});

  @override
  HealthPodHomeState createState() => HealthPodHomeState();
}

class HealthPodHomeState extends State<HealthPodHome> {
  String? _webId;
  bool _isKeySaved = false;
  int _selectedIndex = 0;

  @override
  void initState() {
    super.initState();
    _initialiseFooterData(context);
    _initialiseData(context);
  }

  /// Initialises all required data including footer data and feature folders.

  Future<void> _initialiseData(BuildContext context) async {
    // First initialise footer data.

    await _initialiseFooterData(context);

    // Then initialise feature folders if user is logged in.

    if (_webId != null) {
      setState(() {});

      if (context.mounted) {
        await initialiseFeatureFolders(
          context: context,
          onProgress: (inProgress) {
            if (mounted) {
              setState(() {});
            }
          },
          onComplete: () {
            debugPrint('Feature folder initialization complete');
          },
        );
      }
    }
  }

  /// Initialises the footer data by fetching the Web ID and encryption key status.

  Future<void> _initialiseFooterData(context) async {
    final webId = await fetchWebId();
    final isKeySaved = await fetchKeySavedStatus(context);

    setState(() {
      _webId = webId;
      _isKeySaved = isKeySaved;
    });
  }

  /// Updates the key saved status in the state and triggers a rebuild.
  ///
  /// This method is passed as a callback to child widgets to notify the home screen
  /// when the encryption key status changes.

  void _updateKeyStatus(bool status) {
    setState(() {
      _isKeySaved = status;
    });
  }

  @override
  Widget build(BuildContext context) {
    return Scaffold(
      appBar: AppBar(
        title: const Text('Your Health Data, Under Your Control'),
        backgroundColor: titleBackgroundColor,
        automaticallyImplyLeading: false,
        actions: [
          MarkdownTooltip(
            message: '''

            **Logout:** Tap here to securely log out of your HealthPod account.
            This will clear your current session and return you to the login screen.

            ''',
            child: IconButton(
              icon: const Icon(
                Icons.logout,
                color: Colors.blue,
              ),
              onPressed: () => handleLogout(context),
            ),
          ),
          MarkdownTooltip(
            message: '''

            **About:** Tap here to view information about the HealthPod app.
            This includes a list of contributers and the extensive list of
            open-source packages that the HealthPod app is built on and their
            licenses.

            ''',
            child: IconButton(
              onPressed: () {
                showAbout(context);
              },
              icon: const Icon(
                Icons.info,
                color: Colors.blue,
              ),
            ),
          ),
        ],
      ),
      backgroundColor: titleBackgroundColor,
      body: Column(
        children: [
          Divider(height: 1, color: Colors.grey[350]),
          Expanded(
            child: Row(
              children: [
                ScrollConfiguration(
                  // Disable scrollbars for a cleaner look.

                  behavior: ScrollConfiguration.of(context)
                      .copyWith(scrollbars: false),
                  child: SingleChildScrollView(
                    // Allow scrolling of navigation rail when it overflows.

                    child: SizedBox(
                      // Set height to match screen height.

                      height: MediaQuery.of(context).size.height,
                      child: NavigationRail(
                        backgroundColor: titleBackgroundColor,
                        selectedIndex: _selectedIndex,
                        onDestinationSelected: (int index) async {
                          setState(() {
                            _selectedIndex = index;
                          });

                          final tab = homeTabs[index];

                          // Handle different types of navigation based on tab properties.

                          if (tab.containsKey('message')) {
                            alert(context, tab['message'], tab['dialogTitle']);
                          } else if (tab.containsKey('action')) {
                            await tab['action'](context);
                          }
                        },
                        // Show both icons and labels for all destinations.

                        labelType: NavigationRailLabelType.all,
                        destinations: homeTabs.map((tab) {
                          // Create navigation destinations from tab configurations.

                          return NavigationRailDestination(
                            icon: Icon(tab['icon'], color: tab['color']),
                            label: Text(
                              tab['title'],
                              style: const TextStyle(fontSize: 16),
                            ),
                            padding: const EdgeInsets.symmetric(vertical: 8.0),
                          );
                        }).toList(),
                        // Style for selected tab label.

                        selectedLabelTextStyle: const TextStyle(
                          color: Colors.deepPurple,
                          fontWeight: FontWeight.bold,
                        ),
                        // Style for unselected tab labels.

                        unselectedLabelTextStyle:
                            TextStyle(color: Colors.grey[500]),
                      ),
                    ),
                  ),
                ),
                const VerticalDivider(),
                Expanded(
                  child:
                      homeTabs[_selectedIndex]['content'] ?? const HomePage(),
                ),
              ],
            ),
          ),
          Divider(height: 1, color: Colors.grey[350]),
        ],
      ),
      bottomNavigationBar: BottomAppBar(
        height: getFooterHeight(context),
        color: titleBackgroundColor,
        child: SizedBox(
          child: Footer(
            webId: _webId,
            isKeySaved: _isKeySaved,
            onKeyStatusChanged:
                _updateKeyStatus, // Callback to update key status.
          ),
        ),
      ),
    );
  }
}<|MERGE_RESOLUTION|>--- conflicted
+++ resolved
@@ -73,19 +73,14 @@
     'dialogTitle': 'Comming Soon - Appointment',
   },
   {
-<<<<<<< HEAD
     'title': 'Files',
     'icon': Icons.folder,
     'color': Colors.blue,
     'content': const FileService(),
   },
   {
-    'title': 'Surveys',
+    'title': 'Update',
     'icon': Icons.assignment,
-=======
-    'title': 'Update',
-    'icon': Icons.quiz,
->>>>>>> 9ea89264
     'color': Colors.blue,
     'content': const SurveyTab(),
   },
