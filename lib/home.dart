/// Home screen for the health data app.
///
// Time-stamp: <Tuesday 2025-01-07 14:12:37 +1100 Graham Williams>
///
/// Copyright (C) 2024, Software Innovation Institute, ANU.
///
/// Licensed under the GNU General Public License, Version 3 (the "License").
///
/// License: https://www.gnu.org/licenses/gpl-3.0.en.html.
//
// This program is free software: you can redistribute it and/or modify it under
// the terms of the GNU General Public License as published by the Free Software
// Foundation, either version 3 of the License, or (at your option) any later
// version.
//
// This program is distributed in the hope that it will be useful, but WITHOUT
// ANY WARRANTY; without even the implied warranty of MERCHANTABILITY or FITNESS
// FOR A PARTICULAR PURPOSE.  See the GNU General Public License for more
// details.
//
// You should have received a copy of the GNU General Public License along with
// this program.  If not, see <https://www.gnu.org/licenses/>.
///
/// Authors: Kevin Wang, Graham Williams, Ashley Tang

library;

import 'package:flutter/material.dart';
<<<<<<< HEAD
import 'package:markdown_tooltip/markdown_tooltip.dart';
=======
import 'package:healthpod/utils/session_utils.dart'; 
>>>>>>> d548591a

import 'package:healthpod/constants/colours.dart';
import 'package:healthpod/dialogs/show_about.dart';
import 'package:healthpod/utils/handle_logout.dart';
import 'package:healthpod/widgets/icon_grid_page.dart';

class HealthPodHome extends StatefulWidget {
  const HealthPodHome({super.key});

  @override
  HealthPodHomeState createState() => HealthPodHomeState();
}

class HealthPodHomeState extends State<HealthPodHome> {
  @override
  void initState() {
    super.initState();
  }

  @override
  Widget build(BuildContext context) {
    return Scaffold(
      appBar: AppBar(
        title: const Text('Your Health - Your Data - You Decide ... '),
        backgroundColor: titleBackgroundColor,
        automaticallyImplyLeading: false,
        actions: [
          IconButton(
            icon: const Icon(Icons.logout),
            tooltip: 'Logout',
<<<<<<< HEAD
            onPressed: () => handleLogout(context),
          ),
          MarkdownTooltip(
            message: '''
            **About:** Tap here to view information about the Rattle
            project. This includes a list of those who have contributed to the
            latest version of the software, *Version 6.* It also includes the
            extensive list of open-source packages that Rattle is built on and
            their licenses.
            ''',
            child: IconButton(
              onPressed: () {
                showAbout(context);
              },
              icon: const Icon(
                Icons.info,
                color: Colors.blue,
              ),
            ),
=======
            onPressed: () => handleLogout(context), 
>>>>>>> d548591a
          ),
        ],
      ),
      backgroundColor: titleBackgroundColor,
      body: IconGridPage(),
    );
  }
}<|MERGE_RESOLUTION|>--- conflicted
+++ resolved
@@ -22,15 +22,13 @@
 // this program.  If not, see <https://www.gnu.org/licenses/>.
 ///
 /// Authors: Kevin Wang, Graham Williams, Ashley Tang
+/// Authors: Kevin Wang, Graham Williams, Ashley Tang
 
 library;
 
 import 'package:flutter/material.dart';
-<<<<<<< HEAD
+import 'package:healthpod/utils/session_utils.dart'; 
 import 'package:markdown_tooltip/markdown_tooltip.dart';
-=======
-import 'package:healthpod/utils/session_utils.dart'; 
->>>>>>> d548591a
 
 import 'package:healthpod/constants/colours.dart';
 import 'package:healthpod/dialogs/show_about.dart';
@@ -61,7 +59,6 @@
           IconButton(
             icon: const Icon(Icons.logout),
             tooltip: 'Logout',
-<<<<<<< HEAD
             onPressed: () => handleLogout(context),
           ),
           MarkdownTooltip(
@@ -81,9 +78,6 @@
                 color: Colors.blue,
               ),
             ),
-=======
-            onPressed: () => handleLogout(context), 
->>>>>>> d548591a
           ),
         ],
       ),
