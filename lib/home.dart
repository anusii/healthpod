--- conflicted
+++ resolved
@@ -75,18 +75,10 @@
     'content': const DiaryTab(),
     'tooltip': '''
 
-<<<<<<< HEAD
-    Here you will be able to access and manage your
-    appointments. You can enter historic information, update
-    when you recieve a new appointment, and download
-    appointments from other sources.
-    
-=======
     **Diary:** Tap here to access and manage your appointments. You can enter
     historic information, update the calendar when you recieve a new
     appointment, and load appointments from other sources into your calendar.
 
->>>>>>> 88d35708
     ''',
   },
   {
