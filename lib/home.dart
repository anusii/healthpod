--- conflicted
+++ resolved
@@ -21,6 +21,7 @@
 // You should have received a copy of the GNU General Public License along with
 // this program.  If not, see <https://www.gnu.org/licenses/>.
 ///
+/// Authors: Kevin Wang, Graham Williams, Ashley Tang
 /// Authors: Kevin Wang, Graham Williams, Ashley Tang
 
 library;
@@ -56,11 +57,7 @@
           IconButton(
             icon: const Icon(Icons.logout),
             tooltip: 'Logout',
-<<<<<<< HEAD
             onPressed: () => handleLogout(context),
-=======
-            onPressed: () => handleLogout(context), 
->>>>>>> d548591a
           ),
         ],
       ),
