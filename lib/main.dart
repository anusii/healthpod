/// Your health data in your POD.
//
// Time-stamp: <Tuesday 2025-01-07 14:10:07 +1100 Graham Williams>
//
/// Copyright (C) 2024, Software Innovation Institute, ANU.
///
/// Licensed under the GNU General Public License, Version 3 (the "License").
///
/// License: https://www.gnu.org/licenses/gpl-3.0.en.html.
//
// This program is free software: you can redistribute it and/or modify it under
// the terms of the GNU General Public License as published by the Free Software
// Foundation, either version 3 of the License, or (at your option) any later
// version.
//
// This program is distributed in the hope that it will be useful, but WITHOUT
// ANY WARRANTY; without even the implied warranty of MERCHANTABILITY or FITNESS
// FOR A PARTICULAR PURPOSE.  See the GNU General Public License for more
// details.
//
// You should have received a copy of the GNU General Public License along with
// this program.  If not, see <https://www.gnu.org/licenses/>.
///
/// Authors: Graham Williams, Ashley Tang

library;

import 'package:flutter/material.dart';
<<<<<<< HEAD

import 'package:window_manager/window_manager.dart';

import 'package:healthpod/utils/create_solid_login.dart';
=======
import 'package:window_manager/window_manager.dart';
import 'package:healthpod/home.dart';
>>>>>>> d548591a
import 'package:healthpod/utils/is_desktop.dart';
import 'package:healthpod/utils/session_utils.dart'; 


<<<<<<< HEAD
    // Ensure things are set up properly since we haven't yet initialised the
    // app with [runApp].
=======
>>>>>>> d548591a

void main() async {
  if (isDesktop(PlatformWrapper())) {
    WidgetsFlutterBinding.ensureInitialized();
    await windowManager.ensureInitialized();

    const windowOptions = WindowOptions(
      alwaysOnTop: true,
      title: 'HealthPod - Private Solid Pod for Storing Key-Value Pairs',
    );

<<<<<<< HEAD
    // Once the window manager is ready we reconfigure it a little.

=======
>>>>>>> d548591a
    await windowManager.waitUntilReadyToShow(windowOptions, () async {
      await windowManager.show();
      await windowManager.focus();
      await windowManager.setAlwaysOnTop(false);
    });
  }

  runApp(const HealthPod());
}

class HealthPod extends StatelessWidget {
  const HealthPod({super.key});

  @override
  Widget build(BuildContext context) {
<<<<<<< HEAD
    return MaterialApp(
      title: 'Solid Health Pod',
      home: SelectionArea(
        // Wrap the whole app inside a SelectionArea to ensure we get selectable
        // text, for text that can be selected, as a default.

        child: createSolidLogin(context),
=======
    checkAndRedirectLogin(context); // Use the utility function.
    return const MaterialApp(
      title: 'Solid Health Pod',
      home: SelectionArea(
        child: HealthPodHome(),
>>>>>>> d548591a
      ),
    );
  }
}<|MERGE_RESOLUTION|>--- conflicted
+++ resolved
@@ -22,31 +22,28 @@
 // this program.  If not, see <https://www.gnu.org/licenses/>.
 ///
 /// Authors: Graham Williams, Ashley Tang
+/// Authors: Graham Williams, Ashley Tang
 
 library;
 
 import 'package:flutter/material.dart';
-<<<<<<< HEAD
 
 import 'package:window_manager/window_manager.dart';
-
 import 'package:healthpod/utils/create_solid_login.dart';
-=======
-import 'package:window_manager/window_manager.dart';
-import 'package:healthpod/home.dart';
->>>>>>> d548591a
 import 'package:healthpod/utils/is_desktop.dart';
 import 'package:healthpod/utils/session_utils.dart'; 
 
 
-<<<<<<< HEAD
-    // Ensure things are set up properly since we haven't yet initialised the
-    // app with [runApp].
-=======
->>>>>>> d548591a
 
 void main() async {
   if (isDesktop(PlatformWrapper())) {
+    // Suport [windowManager] options for the desktop. We do this here before
+    // running the app. If there is no [windowManager] options we probably don't
+    // need this whole section.
+
+    // Ensure things are set up properly since we haven't yet initialised the
+    // app with [runApp].
+
     WidgetsFlutterBinding.ensureInitialized();
     await windowManager.ensureInitialized();
 
@@ -55,11 +52,8 @@
       title: 'HealthPod - Private Solid Pod for Storing Key-Value Pairs',
     );
 
-<<<<<<< HEAD
     // Once the window manager is ready we reconfigure it a little.
 
-=======
->>>>>>> d548591a
     await windowManager.waitUntilReadyToShow(windowOptions, () async {
       await windowManager.show();
       await windowManager.focus();
@@ -75,7 +69,6 @@
 
   @override
   Widget build(BuildContext context) {
-<<<<<<< HEAD
     return MaterialApp(
       title: 'Solid Health Pod',
       home: SelectionArea(
@@ -83,13 +76,6 @@
         // text, for text that can be selected, as a default.
 
         child: createSolidLogin(context),
-=======
-    checkAndRedirectLogin(context); // Use the utility function.
-    return const MaterialApp(
-      title: 'Solid Health Pod',
-      home: SelectionArea(
-        child: HealthPodHome(),
->>>>>>> d548591a
       ),
     );
   }
