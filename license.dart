/// <DESCRIPTION>
///
// Time-stamp: <Thursday 2025-01-30 08:36:00 +1100 Graham Williams>
///
/// Copyright (C) 2025, Software Innovation Institute, ANU
///
/// Licensed under the GNU General Public License, Version 3 (the "License");
///
/// License: https://www.gnu.org/licenses/gpl-3.0.en.html
//
// This program is free software: you can redistribute it and/or modify it under
// the terms of the GNU General Public License as published by the Free Software
// Foundation, either version 3 of the License, or (at your option) any later
// version.
//
// This program is distributed in the hope that it will be useful, but WITHOUT
// ANY WARRANTY; without even the implied warranty of MERCHANTABILITY or FITNESS
// FOR A PARTICULAR PURPOSE.  See the GNU General Public License for more
// details.
//
// You should have received a copy of the GNU General Public License along with
// this program.  If not, see <https://www.gnu.org/licenses/>.
///
/// Authors: <AUTHORS>

<<<<<<< HEAD
=======
//

>>>>>>> f646474f
library;

// ignore_for_file: unintended_html_in_doc_comment<|MERGE_RESOLUTION|>--- conflicted
+++ resolved
@@ -23,11 +23,8 @@
 ///
 /// Authors: <AUTHORS>
 
-<<<<<<< HEAD
-=======
 //
 
->>>>>>> f646474f
 library;
 
 // ignore_for_file: unintended_html_in_doc_comment